--- conflicted
+++ resolved
@@ -158,12 +158,8 @@
                 'border-radius': '10px'
             });
             {
-<<<<<<< HEAD
-                % endfor %
-=======
                 %
                 endfor %
->>>>>>> 0139f8f4
             }
 
             $('#on_screen_det_trigger-{{p.underscore}}').css({
@@ -181,12 +177,8 @@
 
         });
         {
-<<<<<<< HEAD
-            % endfor %
-=======
             %
             endfor %
->>>>>>> 0139f8f4
         }
     </script>
 {% endblock js_content %}