--- conflicted
+++ resolved
@@ -4,6 +4,7 @@
 File: compress_sim_storage.py
 Description: Compresses a simulation for replay demos. 
 """
+
 import shutil
 import json
 from global_methods import *
@@ -72,8 +73,4 @@
 
 
 if __name__ == "__main__":
-<<<<<<< HEAD
-    compress("test-12")
-=======
-    compress("July1_the_ville_isabella_maria_klaus-step-3-9")
->>>>>>> 0139f8f4
+    compress("test-12")