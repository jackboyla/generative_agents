"""
Author: Joon Sung Park (joonspk@stanford.edu)

File: spatial_memory.py
Description: Defines the MemoryTree class that serves as the agents' spatial
memory that aids in grounding their behavior in the game world. 
"""
import json
import sys

sys.path.append("../../")

from utils import *
from global_methods import *


class MemoryTree:
    def __init__(self, f_saved):
        self.tree = {}
        if check_if_file_exists(f_saved):
            self.tree = json.load(open(f_saved))

    def print_tree(self):
        def _print_tree(tree, depth):
            dash = " >" * depth
            if type(tree) == type(list()):
                if tree:
                    print(dash, tree)
                return

            for key, val in tree.items():
                if key:
                    print(dash, key)
                _print_tree(val, depth + 1)

        _print_tree(self.tree, 0)

    def save(self, out_json):
        with open(out_json, "w") as outfile:
            json.dump(self.tree, outfile)

    def get_str_accessible_sectors(self, curr_world):
        """
        Returns a summary string of all the arenas that the persona can access
        within the current sector.

        Note that there are places a given persona cannot enter. This information
        is provided in the persona sheet. We account for this in this function.

        INPUT
          None
        OUTPUT
          A summary string of all the arenas that the persona can access.
        EXAMPLE STR OUTPUT
          "bedroom, kitchen, dining room, office, bathroom"
        """
        x = ", ".join(list(self.tree[curr_world].keys()))
        return x

    def get_str_accessible_sector_arenas(self, sector):
        """
        Returns a summary string of all the arenas that the persona can access
        within the current sector.

        Note that there are places a given persona cannot enter. This information
        is provided in the persona sheet. We account for this in this function.

        INPUT
          None
        OUTPUT
          A summary string of all the arenas that the persona can access.
        EXAMPLE STR OUTPUT
          "bedroom, kitchen, dining room, office, bathroom"
        """
        curr_world, curr_sector = sector.split(":")
        if not curr_sector:
            return ""
        x = ", ".join(list(self.tree[curr_world][curr_sector].keys()))
        return x

    def get_str_accessible_arena_game_objects(self, arena):
        """
        Get a str list of all accessible game objects that are in the arena. If
        temp_address is specified, we return the objects that are available in
        that arena, and if not, we return the objects that are in the arena our
        persona is currently in.

        INPUT
          temp_address: optional arena address
        OUTPUT
<<<<<<< HEAD
          str list of all accessible game objects in the game arena.
=======
          str list of all accessible game objects in the gmae arena.
>>>>>>> 0139f8f4
        EXAMPLE STR OUTPUT
          "phone, charger, bed, nightstand"
        """
        curr_world, curr_sector, curr_arena = arena.split(":")

<<<<<<< HEAD
        # Check for the presence of necessary components in the arena address
        if not curr_arena or not curr_sector or not curr_world:
            return ""

        # Attempt to access the arena, handling missing keys and case sensitivity
        try:
            game_objects = self.tree[curr_world][curr_sector][curr_arena]
        except KeyError:
            # If the exact key is not found, attempt with a lower case key
            game_objects = self.tree[curr_world][curr_sector].get(
                curr_arena.lower(), []
            )

        # Convert the game objects to a string list, if available
        x = ", ".join(list(game_objects))
=======
        if not curr_arena:
            return ""

        try:
            x = ", ".join(list(self.tree[curr_world][curr_sector][curr_arena]))
        except:
            x = ", ".join(list(self.tree[curr_world][curr_sector][curr_arena.lower()]))
>>>>>>> 0139f8f4
        return x


if __name__ == "__main__":
    x = f"../../../../environment/frontend_server/storage/the_ville_base_LinFamily/personas/Eddy Lin/bootstrap_memory/spatial_memory.json"
    x = MemoryTree(x)
    x.print_tree()

    print(x.get_str_accessible_sector_arenas("dolores double studio:double studio"))<|MERGE_RESOLUTION|>--- conflicted
+++ resolved
@@ -5,6 +5,7 @@
 Description: Defines the MemoryTree class that serves as the agents' spatial
 memory that aids in grounding their behavior in the game world. 
 """
+
 import json
 import sys
 
@@ -88,17 +89,12 @@
         INPUT
           temp_address: optional arena address
         OUTPUT
-<<<<<<< HEAD
           str list of all accessible game objects in the game arena.
-=======
-          str list of all accessible game objects in the gmae arena.
->>>>>>> 0139f8f4
         EXAMPLE STR OUTPUT
           "phone, charger, bed, nightstand"
         """
         curr_world, curr_sector, curr_arena = arena.split(":")
 
-<<<<<<< HEAD
         # Check for the presence of necessary components in the arena address
         if not curr_arena or not curr_sector or not curr_world:
             return ""
@@ -114,15 +110,6 @@
 
         # Convert the game objects to a string list, if available
         x = ", ".join(list(game_objects))
-=======
-        if not curr_arena:
-            return ""
-
-        try:
-            x = ", ".join(list(self.tree[curr_world][curr_sector][curr_arena]))
-        except:
-            x = ", ".join(list(self.tree[curr_world][curr_sector][curr_arena.lower()]))
->>>>>>> 0139f8f4
         return x
 
 
