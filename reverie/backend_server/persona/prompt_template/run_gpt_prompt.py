"""
Author: Joon Sung Park (joonspk@stanford.edu)

File: run_gpt_prompt.py
Description: Defines all run gpt prompt functions. These functions directly
interface with the safe_generate_response function.
"""

import re
import datetime
import ast
import copy
import json
from pathlib import Path
import random
import string
import traceback
from pydantic import BaseModel, field_validator
from typing import List

import sys
sys.path.append('../../')
from utils import debug
from persona.prompt_template.gpt_structure import (
  ChatGPT_safe_generate_response,
  ChatGPT_safe_generate_response_OLD,
  generate_prompt,
  safe_generate_response,
  generate_structured_response,
)
from persona.prompt_template.print_prompt import print_run_prompts

config_path = Path("../../openai_config.json")
with open(config_path, "r") as f:
  openai_config = json.load(f)

USE_REGEX = True

def get_random_alphanumeric(i=6, j=6): 
  """
  Returns a random alpha numeric strength that has the length of somewhere
  between i and j. 

  INPUT: 
    i: min_range for the length
    j: max_range for the length
  OUTPUT: 
    an alpha numeric str with the length of somewhere between i and j.
  """
  k = random.randint(i, j)
  x = ''.join(random.choices(string.ascii_letters + string.digits, k=k))
  return x


##############################################################################
# CHAPTER 1: Run GPT Prompt
##############################################################################

class WakeUpHour(BaseModel):
  wake_up_hour: int

def run_gpt_prompt_wake_up_hour(persona, test_input=None, verbose=False): 
  """
  Given the persona, returns an integer that indicates the hour when the 
  persona wakes up.  

  INPUT: 
    persona: The Persona class instance 
  OUTPUT: 
    integer for the wake up hour.
  """
  def create_prompt_input(persona, test_input=None): 
    if test_input: return test_input
    prompt_input = [persona.scratch.get_str_iss(),
                    persona.scratch.get_str_lifestyle(),
                    persona.scratch.get_str_firstname()]
    return prompt_input

  def __func_clean_up(gpt_response, prompt=""):
    if isinstance(gpt_response.wake_up_hour, int):
      return gpt_response.wake_up_hour
    raise TypeError("wake_up_hour of type int not found")
  
  def __func_validate(gpt_response, prompt=""): 
    try: __func_clean_up(gpt_response, prompt="")
    except:
      traceback.print_exc()
      return False
    return True

  def get_fail_safe(): 
    fs = 8
    return fs

  gpt_param = {"engine": openai_config["model"], "max_tokens": 100,
             "temperature": 0.8, "top_p": 1, "stream": False,
             "frequency_penalty": 0, "presence_penalty": 0, "stop": ["\n"]}
  prompt_template = "persona/prompt_template/v2/wake_up_hour_v1.txt"
  prompt_input = create_prompt_input(persona, test_input)
  prompt = generate_prompt(prompt_input, prompt_template)
  fail_safe = get_fail_safe()

  output = generate_structured_response(
    prompt,
    gpt_param,
    WakeUpHour,
    5,
    fail_safe,
    __func_validate,
    __func_clean_up
  )
  
  if debug or verbose: 
    print_run_prompts(prompt_template, persona, gpt_param, 
                      prompt_input, prompt, output)
    
  return output, [output, prompt, gpt_param, prompt_input, fail_safe]


class DailyPlan(BaseModel):
  daily_plan: List[str]

def run_gpt_prompt_daily_plan(persona, 
                              wake_up_hour, 
                              test_input=None, 
                              verbose=False):
  """
  Basically the long term planning that spans a day. Returns a list of actions
  that the persona will take today. Usually comes in the following form: 
  'wake up and complete the morning routine at 6:00 am', 
  'eat breakfast at 7:00 am',.. 
  Note that the actions come without a period. 

  INPUT: 
    persona: The Persona class instance 
  OUTPUT: 
    a list of daily actions in broad strokes.
  """
  def create_prompt_input(persona, wake_up_hour, test_input=None):
    if test_input: return test_input
    prompt_input = []
    prompt_input += [persona.scratch.get_str_iss()]
    prompt_input += [persona.scratch.get_str_lifestyle()]
    prompt_input += [persona.scratch.get_str_curr_date_str()]
    prompt_input += [persona.scratch.get_str_firstname()]
    prompt_input += [f"{str(wake_up_hour)}:00 am"]
    return prompt_input

  def __func_clean_up(gpt_response, prompt=""):
    return gpt_response.daily_plan

  def __func_validate(gpt_response, prompt=""):
    try: __func_clean_up(gpt_response, prompt="")
    except:
      traceback.print_exc()
      return False
    return True

  def get_fail_safe(): 
    fs = ['wake up and complete the morning routine at 6:00 am', 
          'eat breakfast at 7:00 am', 
          'read a book from 8:00 am to 12:00 pm', 
          'have lunch at 12:00 pm', 
          'take a nap from 1:00 pm to 4:00 pm', 
          'relax and watch TV from 7:00 pm to 8:00 pm', 
          'go to bed at 11:00 pm'] 
    return fs

  gpt_param = {"engine": openai_config["model"], "max_tokens": 2000, 
               "temperature": 1, "top_p": 1, "stream": False,
               "frequency_penalty": 0, "presence_penalty": 0, "stop": None}
  prompt_template = "persona/prompt_template/v2/daily_planning_v6.txt"
  prompt_input = create_prompt_input(persona, wake_up_hour, test_input)
  prompt = generate_prompt(prompt_input, prompt_template)
  fail_safe = get_fail_safe()

  output = generate_structured_response(
    prompt,
    gpt_param,
    DailyPlan,
    5,
    fail_safe,
    __func_validate,
    __func_clean_up
  )

  if debug or verbose: 
    print_run_prompts(prompt_template, persona, gpt_param, 
                      prompt_input, prompt, output)
    
  return output, [output, prompt, gpt_param, prompt_input, fail_safe]


class Activity(BaseModel):
  date_and_time: str
  activity: str

class HourlySchedule(BaseModel):
  hourly_schedule: List[Activity]

def run_gpt_prompt_generate_hourly_schedule(
  persona,
  curr_hour_str,
  p_f_ds_hourly_org,
  hour_str,
  intermission2=None,
  test_input=None,
  verbose=False,
  all_in_one=False,
):
  def create_prompt_input(
    persona,
    curr_hour_str,
    p_f_ds_hourly_org,
    hour_str,
    intermission2=None,
    test_input=None
  ):
    if test_input:
      return test_input

    schedule_format = '{"hourly_schedule": ['
    for i in range(4):
      hour = hour_str[i]
      schedule_format += f"{{\"date_and_time\":\"{persona.scratch.get_str_curr_date_str()} -- {hour}\","
      schedule_format += '"activity":"[Fill in]"},'
    schedule_format += " ... , "
    schedule_format += f"{{\"date_and_time\":\"{persona.scratch.get_str_curr_date_str()} -- 11:00 PM}}\","
    schedule_format += '"activity":"[Fill in]"}]}'

    if not all_in_one:
      intermission_str = "Complete the given hourly schedule for the following person, filling out the whole rest of their day."
    else:
      intermission_str = "Create an hourly schedule for the following person to fill out their whole day."
    intermission_str += "\nHere is the originally intended hourly breakdown of"
    intermission_str += f" {persona.scratch.get_str_firstname()}'s schedule today: "
    for count, task in enumerate(persona.scratch.daily_req): 
      intermission_str += f"{str(count+1)}) {task}, "
    intermission_str = intermission_str[:-2]

    prior_schedule = ""
    if p_f_ds_hourly_org and not all_in_one:
      prior_schedule = "\nExisting schedule:\n"
      for count, task in enumerate(p_f_ds_hourly_org): 
        prior_schedule += f"[{persona.scratch.get_str_curr_date_str()} --"
        prior_schedule += f" {hour_str[count]}] Activity:"
        prior_schedule += f" {persona.scratch.get_str_firstname()}"
        prior_schedule += f" is {task}\n"
    # prior_schedule = ""

    # prompt_ending = f"[{persona.scratch.get_str_curr_date_str()}"
    # prompt_ending += f" -- {curr_hour_str}] Activity:"
    # prompt_ending += f" {persona.scratch.get_str_firstname()}"
    if not all_in_one:
      prompt_ending = "Completed hourly schedule (start from the hour after the existing schedule ends, and use present progressive tense, e.g. 'waking up and completing the morning routine'):"
    else:
      prompt_ending = "Hourly schedule for the whole day (use present progressive tense, e.g. 'waking up and completing the morning routine'):"

    if intermission2: 
      intermission2 = f"\n{intermission2}"

    # Construct the final prompt input
    prompt_input = [schedule_format]

    prompt_input += [persona.scratch.get_str_iss()]

    prompt_input += [intermission_str]

    prompt_input += [prior_schedule + "\n"]

    if intermission2: 
      prompt_input += [intermission2]
    else: 
      prompt_input += [""]

    prompt_input += [prompt_ending]

    return prompt_input

  def __func_clean_up(gpt_response: HourlySchedule, prompt=""):
    if not all_in_one:
      activity = gpt_response.hourly_schedule[0].activity
      activity = activity.strip("[]")
      activity = activity.removeprefix(persona.scratch.get_str_firstname()).strip()
      activity = activity.removeprefix("is ")
      return activity
    else:
      activities = []
      for item in gpt_response.hourly_schedule:
        activity = item.activity.strip("[]")
        activity = activity.removeprefix(persona.scratch.get_str_firstname()).strip()
        activity = activity.removeprefix("is ")
        activities += [activity]
      return activities

  def __func_validate(gpt_response, prompt=""):
    try:
      __func_clean_up(gpt_response, prompt)
      return True
    except Exception as e:
      print("Validation failed: ", e)
      traceback.print_exc()
      return False

  def get_fail_safe(): 
    fs = "idle"
    return fs

  gpt_param = {"engine": openai_config["model"], "max_tokens": 5000, 
               "temperature": 0.5, "top_p": 1, "stream": False,
               "frequency_penalty": 0, "presence_penalty": 0, "stop": ["\n"]}
  prompt_template = "persona/prompt_template/v2/generate_hourly_schedule_v2.txt"
  prompt_input = create_prompt_input(persona, 
                                     curr_hour_str, 
                                     p_f_ds_hourly_org,
                                     hour_str, 
                                     intermission2,
                                     test_input)
  prompt = generate_prompt(prompt_input, prompt_template)
  fail_safe = get_fail_safe()
  
  output = generate_structured_response(
    prompt,
    gpt_param,
    HourlySchedule,
    5,
    fail_safe,
    __func_validate,
    __func_clean_up
  )
  
  if debug or verbose: 
    print_run_prompts(prompt_template, persona, gpt_param, 
                      prompt_input, prompt, output)
    
  return output, [output, prompt, gpt_param, prompt_input, fail_safe]


class Subtask(BaseModel):
  task: str
  duration: int
  minutes_left: int

class TaskDecomposition(BaseModel):
  subtasks: List[Subtask]

def run_gpt_prompt_task_decomp(persona, 
                               task, 
                               duration, 
                               test_input=None, 
                               verbose=False): 
  def create_prompt_input(persona, task, duration, test_input=None):

    """
    Today is Saturday June 25. From 00:00 ~ 06:00am, Maeve is 
    planning on sleeping, 06:00 ~ 07:00am, Maeve is 
    planning on waking up and doing her morning routine, 
    and from 07:00am ~08:00am, Maeve is planning on having breakfast.  
    """
      
    curr_f_org_index = persona.scratch.get_f_daily_schedule_hourly_org_index()
    all_indices = []
    # if curr_f_org_index > 0: 
    #   all_indices += [curr_f_org_index-1]
    all_indices += [curr_f_org_index]
    if curr_f_org_index+1 <= len(persona.scratch.f_daily_schedule_hourly_org): 
      all_indices += [curr_f_org_index+1]
    if curr_f_org_index+2 <= len(persona.scratch.f_daily_schedule_hourly_org): 
      all_indices += [curr_f_org_index+2]

    curr_time_range = ""

    print ("DEBUG")
    print (persona.scratch.f_daily_schedule_hourly_org)
    print (all_indices)

    summ_str = f'Today is {persona.scratch.curr_time.strftime("%B %d, %Y")}. '
    summ_str += f'From '
    for index in all_indices: 
      print ("index", index)
      if index < len(persona.scratch.f_daily_schedule_hourly_org): 
        start_min = 0
        for i in range(index): 
          start_min += persona.scratch.f_daily_schedule_hourly_org[i][1]
        end_min = start_min + persona.scratch.f_daily_schedule_hourly_org[index][1]
        start_time = (datetime.datetime.strptime("00:00:00", "%H:%M:%S") 
                      + datetime.timedelta(minutes=start_min)) 
        end_time = (datetime.datetime.strptime("00:00:00", "%H:%M:%S") 
                      + datetime.timedelta(minutes=end_min)) 
        start_time_str = start_time.strftime("%H:%M%p")
        end_time_str = end_time.strftime("%H:%M%p")
        summ_str += f"{start_time_str} ~ {end_time_str}, {persona.name} is planning on {persona.scratch.f_daily_schedule_hourly_org[index][0]}, "
        if curr_f_org_index+1 == index:
          curr_time_range = f'{start_time_str} ~ {end_time_str}'
    summ_str = summ_str[:-2] + "."

    prompt_input = []
    prompt_input += [persona.scratch.get_str_iss()]
    prompt_input += [summ_str]
    # prompt_input += [persona.scratch.get_str_curr_date_str()]
    prompt_input += [persona.scratch.get_str_firstname()]
    prompt_input += [persona.scratch.get_str_firstname()]
    prompt_input += [task]
    prompt_input += [curr_time_range]
    prompt_input += [duration]
    prompt_input += [persona.scratch.get_str_firstname()]
    return prompt_input

  def __func_clean_up(gpt_response: TaskDecomposition, prompt=""):
    debug = True

    if debug:
      print (gpt_response)
      print ("-==- -==- -==- ")
      print("(cleanup func): Enter function")

    final_task_list = []

    for count, subtask in enumerate(gpt_response.subtasks):
      task = subtask.task.strip().strip('.')

      # Get rid of "1)", "2)", etc. at start of string if it exists
      if task[1] == ")":
        task = task[2:].strip()
      # Get rid of "Isabella is " at start of string if it exists
      if task.startswith(persona.scratch.get_str_firstname()):
        task = " is ".join(task.split(" is ")[1:])

      final_task_list += [[task, subtask.duration]]

    if debug:
      print("(cleanup func) Unpacked (final_task_list)): ", final_task_list)
      print("(cleanup func) Prompt:", prompt)

    total_expected_min = int(
      prompt.split(
        "(total duration in minutes"
      )[-1].split("):")[0].strip()
    )

    if debug:
      print("(cleanup func) Expected Minutes:", total_expected_min)

    # TODO -- now, you need to make sure that this is the same as the sum of 
    #         the current action sequence.
    curr_min_slot = [["dummy", -1],] # (task_name, task_index)
    for count, split_task in enumerate(final_task_list):
      i_task = split_task[0]
      i_duration = split_task[1]

      i_duration -= (i_duration % 5)
      if i_duration > 0:
        for _j in range(i_duration):
          curr_min_slot += [(i_task, count)]
    curr_min_slot = curr_min_slot[1:]

    if len(curr_min_slot) > total_expected_min:
      last_task = curr_min_slot[60]
      for i in range(1, 6):
        curr_min_slot[-1 * i] = last_task
    elif len(curr_min_slot) < total_expected_min:
      last_task = curr_min_slot[-1]
      for i in range(total_expected_min - len(curr_min_slot)):
        curr_min_slot += [last_task]

    return_task_list = [["dummy", -1],]
    for task, _task_index in curr_min_slot:
      if task != return_task_list[-1][0]:
        return_task_list += [[task, 1]]
      else:
        return_task_list[-1][1] += 1
    final_task_list = return_task_list[1:]

    return final_task_list

  def __func_validate(gpt_response, prompt=""): 
    try: 
      __func_clean_up(gpt_response, prompt)
    except Exception as e:
      print("Validation failed: ", e)
      traceback.print_exc()
      return False
    return gpt_response

  def get_fail_safe(): 
    fs = ["idle", 5]
    return fs

  gpt_param = {"engine": openai_config["model"], "max_tokens": 5000, 
             "temperature": 0, "top_p": 1, "stream": False,
             "frequency_penalty": 0, "presence_penalty": 0, "stop": None}
  prompt_template = "persona/prompt_template/v2/task_decomp_v3.txt"
  prompt_input = create_prompt_input(persona, task, duration)
  prompt = generate_prompt(prompt_input, prompt_template)
  fail_safe = get_fail_safe()

  output = generate_structured_response(
    prompt,
    gpt_param,
    TaskDecomposition,
    5,
    get_fail_safe(),
    __func_validate,
    __func_clean_up
  )

  # print ("DEBUG")  
  # print("PROMPT:")
  # print (prompt)
  # print("\nOUTPUT:")
  # print (output)

  fin_output = []
  time_sum = 0
  for i_task, i_duration in output: 
    time_sum += i_duration

    # if time_sum < duration: 
    if time_sum <= duration: 
      fin_output += [[i_task, i_duration]]
    else: 
      break
  ftime_sum = 0
  for _fi_task, fi_duration in fin_output: 
    ftime_sum += fi_duration
  
  fin_output[-1][1] += (duration - ftime_sum)
  output = fin_output 

  task_decomp = output
  ret = []
  for decomp_task, duration in task_decomp: 
    ret += [[f"{task} ({decomp_task})", duration]]
  output = ret

  if verbose: 
    print_run_prompts(prompt_template, persona, gpt_param, 
                      prompt_input, prompt, output)
    
  return output, [output, prompt, gpt_param, prompt_input, fail_safe]

class ActionLoc(BaseModel):
    '''
    Action Location class to be used for action sector and action arena
    Takes in "Answer: {name}" and reduces to just name.
    Also hanldes an input of {name}
    '''
    name: str

    # Validator to clean up input and ensure only arena name is stored
    @field_validator('name', pre=True)
    def extract_name(cls, value):
        if value.startswith("Answer:"):
            # Remove "Answer:" prefix and strip surrounding spaces
            value = value[len("Answer:"):].strip()
            # Remove surrounding curly brackets if present
        value = re.sub(r'^\{|\}$', '', value).strip()
        return value.strip()  # Ensure no leading or trailing spaces

def run_gpt_prompt_action_sector(action_description, 
                                persona, 
                                maze, 
                                test_input=None, 
                                verbose=False):
  def create_prompt_input(action_description, persona, maze, test_input=None): 
    act_world = f"{maze.access_tile(persona.scratch.curr_tile)['world']}"
    
    prompt_input = []
    
    prompt_input += [persona.scratch.get_str_name()]
    prompt_input += [persona.scratch.living_area.split(":")[1]]
    x = f"{act_world}:{persona.scratch.living_area.split(':')[1]}"
    prompt_input += [persona.s_mem.get_str_accessible_sector_arenas(x)]


    prompt_input += [persona.scratch.get_str_name()]
    prompt_input += [f"{maze.access_tile(persona.scratch.curr_tile)['sector']}"]
    x = f"{act_world}:{maze.access_tile(persona.scratch.curr_tile)['sector']}"
    prompt_input += [persona.s_mem.get_str_accessible_sector_arenas(x)]

    if persona.scratch.get_str_daily_plan_req() != "": 
      prompt_input += [f"\n{persona.scratch.get_str_daily_plan_req()}"]
    else: 
      prompt_input += [""]


    # MAR 11 TEMP
    accessible_sector_str = persona.s_mem.get_str_accessible_sectors(act_world)
    curr = accessible_sector_str.split(", ")
    fin_accessible_sectors = []
    for i in curr: 
      if "'s house" in i: 
        if persona.scratch.last_name in i: 
          fin_accessible_sectors += [i]
      else: 
        fin_accessible_sectors += [i]
    accessible_sector_str = ", ".join(fin_accessible_sectors)
    # END MAR 11 TEMP

    prompt_input += [accessible_sector_str]



    action_description_1 = action_description
    action_description_2 = action_description
    if "(" in action_description: 
      action_description_1 = action_description.split("(")[0].strip()
      action_description_2 = action_description.split("(")[-1][:-1]
    prompt_input += [persona.scratch.get_str_name()]
    prompt_input += [action_description_1]

    prompt_input += [action_description_2]
    prompt_input += [persona.scratch.get_str_name()]
    return prompt_input


  def __func_clean_up(gpt_response, prompt=""):
    #return ''.join(gpt_response.split("}")[0]).strip().strip("{").strip()
    return gpt_response.name

  def __func_validate(gpt_response, prompt=""): 
    sector = __func_clean_up(gpt_response)
    if len(sector.strip()) < 1: 
      return False
    if "}" in sector:
      return False
    if "," in sector: 
      return False
    return True
  
  def get_fail_safe(): 
    fs = ("main room")
    return fs

  # # ChatGPT Plugin ===========================================================
  # def __chat_func_clean_up(gpt_response, prompt=""): ############
  #   cr = gpt_response.strip()
  #   return cr

  # def __chat_func_validate(gpt_response, prompt=""): ############
  #   try: 
  #     gpt_response = __func_clean_up(gpt_response, prompt="")
  #   except: 
  #     return False
  #   return True 

  # print ("asdhfapsh8p9hfaiafdsi;ldfj as DEBUG 20") ########
  # gpt_param = {"engine": openai_config["model"], "max_tokens": 15, 
  #              "temperature": 0, "top_p": 1, "stream": False,
  #              "frequency_penalty": 0, "presence_penalty": 0, "stop": None}
  # prompt_template = "persona/prompt_template/v3_ChatGPT/action_location_sector_v2.txt" ########
  # prompt_input = create_prompt_input(action_description, persona, maze)  ########
  # prompt = generate_prompt(prompt_input, prompt_template)
  # example_output = "Johnson Park" ########
  # special_instruction = "The value for the output must contain one of the area options above verbatim (including lower/upper case)." ########
  # fail_safe = get_fail_safe() ########
  # output = ChatGPT_safe_generate_response(prompt, example_output, special_instruction, 3, fail_safe,
  #                                         __chat_func_validate, __chat_func_clean_up, True)
  # if output != False: 
  #   return output, [output, prompt, gpt_param, prompt_input, fail_safe]
  # # ChatGPT Plugin ===========================================================

  gpt_param = {"engine": openai_config["model"], "max_tokens": 15, 
               "temperature": 0, "top_p": 1, "stream": False,
               "frequency_penalty": 0, "presence_penalty": 0, "stop": None}
  prompt_template = "persona/prompt_template/v1/action_location_sector_v1.txt"
  prompt_input = create_prompt_input(action_description, persona, maze)
  prompt = generate_prompt(prompt_input, prompt_template)
  fail_safe = get_fail_safe()
  #output = safe_generate_response(prompt, gpt_param, 5, fail_safe, __func_validate, __func_clean_up)
  output = generate_structured_response(prompt, gpt_param, ActionLoc ,5, fail_safe,__func_validate, __func_clean_up, verbose=False)
  y = f"{maze.access_tile(persona.scratch.curr_tile)['world']}"
  x = [i.strip() for i in persona.s_mem.get_str_accessible_sectors(y).split(",")]
  if output not in x: 
    # output = random.choice(x)
    output = persona.scratch.living_area.split(":")[1]

  # print ("DEBUG", random.choice(x), "------", output)

  if debug or verbose: 
    print_run_prompts(prompt_template, persona, gpt_param, 
                      prompt_input, prompt, output)

  return output, [output, prompt, gpt_param, prompt_input, fail_safe]


  
def run_gpt_prompt_action_arena(action_description, 
                                persona, 
                                maze, act_world, act_sector,
                                test_input=None, 
                                verbose=False):
  def create_prompt_input(action_description, persona, maze, act_world, act_sector, test_input=None): 
    prompt_input = []
    # prompt_input += [persona.scratch.get_str_name()]
    # prompt_input += [maze.access_tile(persona.scratch.curr_tile)["arena"]]
    # prompt_input += [maze.access_tile(persona.scratch.curr_tile)["sector"]]
    prompt_input += [persona.scratch.get_str_name()]
    x = f"{act_world}:{act_sector}"
    prompt_input += [act_sector]

    # MAR 11 TEMP
    accessible_arena_str = persona.s_mem.get_str_accessible_sector_arenas(x)
    curr = accessible_arena_str.split(", ")
    fin_accessible_arenas = []
    for i in curr: 
      if "'s room" in i: 
        if persona.scratch.last_name in i: 
          fin_accessible_arenas += [i]
      else: 
        fin_accessible_arenas += [i]
    accessible_arena_str = ", ".join(fin_accessible_arenas)
    # END MAR 11 TEMP


    prompt_input += [accessible_arena_str]


    action_description_1 = action_description
    action_description_2 = action_description
    if "(" in action_description: 
      action_description_1 = action_description.split("(")[0].strip()
      action_description_2 = action_description.split("(")[-1][:-1]
    prompt_input += [persona.scratch.get_str_name()]
    prompt_input += [action_description_1]

    prompt_input += [action_description_2]
    prompt_input += [persona.scratch.get_str_name()]

    

    prompt_input += [act_sector]

    prompt_input += [accessible_arena_str]
    # prompt_input += [maze.access_tile(persona.scratch.curr_tile)["arena"]]
    # x = f"{maze.access_tile(persona.scratch.curr_tile)['world']}:{maze.access_tile(persona.scratch.curr_tile)['sector']}:{maze.access_tile(persona.scratch.curr_tile)['arena']}"
    # prompt_input += [persona.s_mem.get_str_accessible_arena_game_objects(x)]

    
    return prompt_input

  def __func_clean_up(gpt_response, prompt=""):
    #arena = gpt_response.answer.strip().strip("Answer:").strip().strip("{}").strip()
    return gpt_response.name

  def __func_validate(gpt_response, prompt=""): 
    arena = __func_clean_up(gpt_response)
    if len(arena.strip()) < 1: 
      return False
    if "}" in arena:
      return False
    if "," in arena: 
      return False
    return True
  
  def get_fail_safe(): 
    fs = ("main room")
    return fs

  gpt_param = {"engine": openai_config["model"], "max_tokens": 15, 
               "temperature": 0, "top_p": 1, "stream": False,
               "frequency_penalty": 0, "presence_penalty": 0, "stop": None}
  prompt_template = "persona/prompt_template/v1/action_location_object_vMar11.txt"
  prompt_input = create_prompt_input(action_description, persona, maze, act_world, act_sector)
  prompt = generate_prompt(prompt_input, prompt_template)

  fail_safe = get_fail_safe()
  #output = safe_generate_response(prompt, gpt_param, 5, fail_safe,__func_validate, __func_clean_up, verbose=False)
  output = generate_structured_response(prompt, gpt_param, ActionLoc ,5, fail_safe,__func_validate, __func_clean_up, verbose=False)
  print (output)
  # y = f"{act_world}:{act_sector}"
  # x = [i.strip() for i in persona.s_mem.get_str_accessible_sector_arenas(y).split(",")]
  # if output not in x: 
  #   output = random.choice(x)

  if debug or verbose: 
    print_run_prompts(prompt_template, persona, gpt_param, 
                      prompt_input, prompt, output)

  return output, [output, prompt, gpt_param, prompt_input, fail_safe]



def run_gpt_prompt_action_game_object(action_description, 
                                      persona, 
                                      maze,
                                      temp_address,
                                      test_input=None, 
                                      verbose=False): 
  def create_prompt_input(action_description, 
                          persona, 
                          temp_address, 
                          test_input=None): 
    prompt_input = []
    if "(" in action_description: 
      action_description = action_description.split("(")[-1][:-1]
      
    prompt_input += [action_description]
    prompt_input += [persona
                     .s_mem.get_str_accessible_arena_game_objects(temp_address)]
    return prompt_input
  
  def __func_validate(gpt_response, prompt=""): 
    if len(gpt_response.strip()) < 1: 
      return False
    return True

  def __func_clean_up(gpt_response, prompt=""):
    return ''.join(gpt_response.split("---")[0]).strip()

  def get_fail_safe(): 
    fs = ("bed")
    return fs

  gpt_param = {"engine": openai_config["model"], "max_tokens": 15, 
               "temperature": 0, "top_p": 1, "stream": False,
               "frequency_penalty": 0, "presence_penalty": 0, "stop": None}
  prompt_template = "persona/prompt_template/v1/action_object_v2.txt"
  prompt_input = create_prompt_input(action_description, 
                                     persona, 
                                     temp_address, 
                                     test_input)
  prompt = generate_prompt(prompt_input, prompt_template)

  fail_safe = get_fail_safe()
  output = safe_generate_response(prompt, gpt_param, 5, fail_safe,
                                   __func_validate, __func_clean_up)

  x = [i.strip() for i in persona.s_mem.get_str_accessible_arena_game_objects(temp_address).split(",")]
  if output not in x: 
    output = random.choice(x)

  if debug or verbose: 
    print_run_prompts(prompt_template, persona, gpt_param, 
                      prompt_input, prompt, output)
  
  return output, [output, prompt, gpt_param, prompt_input, fail_safe]


def run_gpt_prompt_pronunciatio(action_description, persona, verbose=False): 
  def create_prompt_input(action_description): 
    if "(" in action_description: 
      action_description = action_description.split("(")[-1].split(")")[0]
    prompt_input = [action_description]
    return prompt_input
  
  # def __func_clean_up(gpt_response, prompt=""):
  #   cr = gpt_response.strip()
  #   if len(cr) > 3:
  #     cr = cr[:3]
  #   return cr

  # def __func_validate(gpt_response, prompt=""): 
  #   try: 
  #     __func_clean_up(gpt_response, prompt="")
  #     if len(gpt_response) == 0: 
  #       return False
  #   except: return False
  #   return True 

  def get_fail_safe(): 
    fs = "😋"
    return fs


  # ChatGPT Plugin ===========================================================
  def __chat_func_clean_up(gpt_response, prompt=""): ############
    pattern = r'[\U0001F600-\U0001F64F\U0001F300-\U0001F5FF\U0001F680-\U0001F6FF\U0001F700-\U0001F77F\U0001F780-\U0001F7FF\U0001F800-\U0001F8FF\U0001F900-\U0001F9FF\U0001FA00-\U0001FA6F\U0001FA70-\U0001FAFF]'
    result = re.search(pattern, gpt_response)
    if result:
      return result.group()
    raise ValueError("No emoji found in the response.")

  def __chat_func_validate(gpt_response, prompt=""): ############
    try: 
      __chat_func_clean_up(gpt_response, prompt="")
      if len(gpt_response) == 0: 
        return False
    except:
      traceback.print_exc()
      return False
    return True 

  print ("DEBUG 4") ########
  gpt_param = {"engine": openai_config["model"], "max_tokens": 15, 
               "temperature": 0, "top_p": 1, "stream": False,
               "frequency_penalty": 0, "presence_penalty": 0, "stop": None}
  prompt_template = "persona/prompt_template/v3_ChatGPT/generate_pronunciatio_v1.txt" ########
  prompt_input = create_prompt_input(action_description)  ########
  prompt = generate_prompt(prompt_input, prompt_template)
  example_output = "🛁🧖‍♀️" ########
  special_instruction = "The value for the output must ONLY contain the emojis." ########
  fail_safe = get_fail_safe()
  output = ChatGPT_safe_generate_response(prompt, example_output, special_instruction, 3, fail_safe,
                                          __chat_func_validate, __chat_func_clean_up, True)
  
  if verbose:
    print_run_prompts(
      prompt_template,
      persona,
      gpt_param,
      prompt_input,
      prompt,
      output
    )

  if output != False: 
    return output, [output, prompt, gpt_param, prompt_input, fail_safe]
  # ChatGPT Plugin ===========================================================

  # gpt_param = {"engine": openai_config["model"], "max_tokens": 15, 
  #              "temperature": 0, "top_p": 1, "stream": False,
  #              "frequency_penalty": 0, "presence_penalty": 0, "stop": ["\n"]}
  # prompt_template = "persona/prompt_template/v2/generate_pronunciatio_v1.txt"
  # prompt_input = create_prompt_input(action_description)

  # prompt = generate_prompt(prompt_input, prompt_template)

  # fail_safe = get_fail_safe()
  # output = safe_generate_response(prompt, gpt_param, 5, fail_safe,
  #                                  __func_validate, __func_clean_up)

  # if debug or verbose: 
  #   print_run_prompts(prompt_template, persona, gpt_param, 
  #                     prompt_input, prompt, output)
  
  # return output, [output, prompt, gpt_param, prompt_input, fail_safe]


class EventTriple(BaseModel):
  subject: str
  predicate: str
  object: str

def run_gpt_prompt_event_triple(action_description, persona, verbose=False): 
  def create_prompt_input(action_description, persona): 
    if "(" in action_description: 
      action_description = action_description.split("(")[-1].split(")")[0]
    prompt_input = [persona.name, 
                    action_description,
                    persona.name]
    return prompt_input
  
  def __func_clean_up(gpt_response: EventTriple, prompt=""):
    cr = [gpt_response.predicate, gpt_response.object]
    return [x.strip() for x in cr]

  def __func_validate(gpt_response, prompt=""): 
    try: 
      gpt_response = __func_clean_up(gpt_response, prompt="")
      if len(gpt_response) != 2: 
        return False
    except:
      traceback.print_exc()
      return False
    return True 

  def get_fail_safe(persona): 
    fs = ["is", "idle"]
    return fs

  # ChatGPT Plugin ===========================================================
  # def __chat_func_clean_up(gpt_response, prompt=""): ############
  #   cr = gpt_response.strip()
  #   cr = [i.strip() for i in cr.split(")")[0].split(",")]
  #   return cr

  # def __chat_func_validate(gpt_response, prompt=""): ############
  #   try: 
  #     gpt_response = __func_clean_up(gpt_response, prompt="")
  #     if len(gpt_response) != 2: 
  #       return False
  #   except: return False
  #   return True 

  # print ("asdhfapsh8p9hfaiafdsi;ldfj as DEBUG 5") ########
  # gpt_param = {"engine": openai_config["model"], "max_tokens": 15, 
  #              "temperature": 0, "top_p": 1, "stream": False,
  #              "frequency_penalty": 0, "presence_penalty": 0, "stop": None}
  # prompt_template = "persona/prompt_template/v3_ChatGPT/generate_event_triple_v1.txt" ########
  # prompt_input = create_prompt_input(action_description, persona)  ########
  # prompt = generate_prompt(prompt_input, prompt_template)
  # example_output = "(Jane Doe, cooking, breakfast)" ########
  # special_instruction = "The value for the output must ONLY contain the triple. If there is an incomplete element, just say 'None' but there needs to be three elements no matter what." ########
  # fail_safe = get_fail_safe(persona) ########
  # output = ChatGPT_safe_generate_response(prompt, example_output, special_instruction, 3, fail_safe,
  #                                         __chat_func_validate, __chat_func_clean_up, True)
  # if output != False: 
  #   return output, [output, prompt, gpt_param, prompt_input, fail_safe]
  # ChatGPT Plugin ===========================================================

  gpt_param = {"engine": openai_config["model"], "max_tokens": 200, 
               "temperature": 0, "top_p": 1, "stream": False,
               "frequency_penalty": 0, "presence_penalty": 0, "stop": ["\n"]}
  prompt_template = "persona/prompt_template/v2/generate_event_triple_v1.txt"
  prompt_input = create_prompt_input(action_description, persona)
  prompt = generate_prompt(prompt_input, prompt_template)
  fail_safe = get_fail_safe(persona) ########
  output = generate_structured_response(
    prompt,
    gpt_param,
    EventTriple,
    5,
    fail_safe,
    __func_validate,
    __func_clean_up
  )
  output = (persona.name, output[0], output[1])

  if debug or verbose: 
    print_run_prompts(prompt_template, persona, gpt_param, 
                      prompt_input, prompt, output)
  
  return output, [output, prompt, gpt_param, prompt_input, fail_safe]

class ObjDesc(BaseModel):
  desc: str

  @field_validator("desc")
  def max_token_limit(cls, value):
      # Split text by whitespace to count words (tokens)
      tokens = value.split()
      if len(tokens) > 15:
          raise ValueError("Text exceeds the maximum limit of 15 tokens.")
      return value
def run_gpt_prompt_act_obj_desc(act_game_object, act_desp, persona, verbose=False): 
  def create_prompt_input(act_game_object, act_desp, persona): 
    prompt_input = [act_game_object, 
                    persona.name,
                    act_desp,
                    act_game_object,
                    act_game_object]
    return prompt_input
  
  # def __func_clean_up(gpt_response, prompt=""):
  #   return ''.join(gpt_response.split("\n")[0].split(".")[0]).strip()

  # def __func_validate(gpt_response, prompt=""): 
  #   try: 
  #     gpt_response = __func_clean_up(gpt_response, prompt="")
  #   except: 
  #     return False
  #   return True 

  def get_fail_safe(act_game_object): 
    fs = f"{act_game_object} is idle"
    return fs

  # ChatGPT Plugin ===========================================================
  def __chat_func_clean_up(gpt_response, prompt=""): ############
    cr = gpt_response.desc.strip()
    if cr[-1] == ".": cr = cr[:-1]
    return cr

  def __chat_func_validate(gpt_response, prompt=""): ############
    try: 
      gpt_response = __chat_func_clean_up(gpt_response, prompt="")
    except:
      traceback.print_exc()
      return False
    return True 

  print ("DEBUG 6") ########
  #max tokens bumped up to 100 due to parsing issues
  gpt_param = {"engine": openai_config["model"], "max_tokens": 100, 
               "temperature": 0, "top_p": 1, "stream": False,
               "frequency_penalty": 0, "presence_penalty": 0, "stop": None}
  prompt_template = "persona/prompt_template/v3_ChatGPT/generate_obj_event_v1.txt" ########
  prompt_input = create_prompt_input(act_game_object, act_desp, persona)  ########
  prompt = generate_prompt(prompt_input, prompt_template)
  example_output = "being fixed" ########
  special_instruction = "The output should ONLY contain the phrase that should go in <fill in>." ########
  fail_safe = get_fail_safe(act_game_object) ########
  #output = ChatGPT_safe_generate_response(prompt, example_output, special_instruction, 3, fail_safe,__chat_func_validate, __chat_func_clean_up, True)
  output = generate_structured_response(prompt, gpt_param, ObjDesc ,5, fail_safe,__chat_func_validate, __chat_func_clean_up, verbose=False)
  if output != False: 
    return output, [output, prompt, gpt_param, prompt_input, fail_safe]
  # ChatGPT Plugin ===========================================================

  # gpt_param = {"engine": openai_config["model"], "max_tokens": 30, 
  #              "temperature": 0, "top_p": 1, "stream": False,
  #              "frequency_penalty": 0, "presence_penalty": 0, "stop": ["\n"]}
  # prompt_template = "persona/prompt_template/v2/generate_obj_event_v1.txt"
  # prompt_input = create_prompt_input(act_game_object, act_desp, persona)
  # prompt = generate_prompt(prompt_input, prompt_template)
  # fail_safe = get_fail_safe(act_game_object)
  # output = safe_generate_response(prompt, gpt_param, 5, fail_safe,
  #                                  __func_validate, __func_clean_up)

  # if debug or verbose: 
  #   print_run_prompts(prompt_template, persona, gpt_param, 
  #                     prompt_input, prompt, output)
  
  # return output, [output, prompt, gpt_param, prompt_input, fail_safe]


def run_gpt_prompt_act_obj_event_triple(act_game_object, act_obj_desc, persona, verbose=False): 
  def create_prompt_input(act_game_object, act_obj_desc): 
    prompt_input = [act_game_object, 
                    act_obj_desc,
                    act_game_object]
    return prompt_input
  
  def __func_clean_up(gpt_response: EventTriple, prompt=""):
    cr = [gpt_response.predicate, gpt_response.object]
    return [x.strip() for x in cr]

  def __func_validate(gpt_response, prompt=""): 
    try: 
      gpt_response = __func_clean_up(gpt_response, prompt="")
      if len(gpt_response) != 2: 
        return False
    except:
      traceback.print_exc()
      return False
    return True 

  def get_fail_safe(act_game_object): 
    fs = ["is", "idle"]
    return fs

  gpt_param = {"engine": openai_config["model"], "max_tokens": 200, 
               "temperature": 0, "top_p": 1, "stream": False,
               "frequency_penalty": 0, "presence_penalty": 0, "stop": ["\n"]}
  prompt_template = "persona/prompt_template/v2/generate_event_triple_v1.txt"
  prompt_input = create_prompt_input(act_game_object, act_obj_desc)
  prompt = generate_prompt(prompt_input, prompt_template)
  fail_safe = get_fail_safe(act_game_object)
  output = generate_structured_response(
    prompt,
    gpt_param,
    EventTriple,
    5,
    fail_safe,
    __func_validate,
    __func_clean_up
  )
  output = (act_game_object, output[0], output[1])

  if debug or verbose: 
    print_run_prompts(prompt_template, persona, gpt_param, 
                      prompt_input, prompt, output)
  
  return output, [output, prompt, gpt_param, prompt_input, fail_safe]


class NewActivity(BaseModel):
  start_time: str
  end_time: str
  main_task: str
  subtask: str

class NewSchedule(BaseModel):
  schedule: List[NewActivity]

def run_gpt_prompt_new_decomp_schedule(persona, 
                                       main_act_dur, 
                                       truncated_act_dur, 
                                       start_time_hour,
                                       end_time_hour, 
                                       inserted_act,
                                       inserted_act_dur,
                                       test_input=None, 
                                       verbose=False): 
  def create_prompt_input(persona, 
                           main_act_dur, 
                           truncated_act_dur, 
                           start_time_hour,
                           end_time_hour, 
                           inserted_act,
                           inserted_act_dur,
                           test_input=None): 
    persona_name = persona.name
    start_hour_str = start_time_hour.strftime("%H:%M %p")
    end_hour_str = end_time_hour.strftime("%H:%M %p")

    original_plan = ""
    for_time = start_time_hour
    for i in main_act_dur: 
      original_plan += f'{for_time.strftime("%H:%M")} ~ {(for_time + datetime.timedelta(minutes=int(i[1]))).strftime("%H:%M")} -- ' + i[0]
      original_plan += "\n"
      for_time += datetime.timedelta(minutes=int(i[1]))

    new_plan_init = ""
    for_time = start_time_hour
    for count, i in enumerate(truncated_act_dur): 
      new_plan_init += f'{for_time.strftime("%H:%M")} ~ {(for_time + datetime.timedelta(minutes=int(i[1]))).strftime("%H:%M")} -- ' + i[0]
      new_plan_init += "\n"
      if count < len(truncated_act_dur) - 1: 
        for_time += datetime.timedelta(minutes=int(i[1]))

    new_plan_init += (for_time + datetime.timedelta(minutes=int(i[1]))).strftime("%H:%M") + " ~"

    prompt_input = [persona_name, 
                    start_hour_str,
                    end_hour_str,
                    original_plan,
                    persona_name,
                    inserted_act,
                    inserted_act_dur,
                    persona_name,
                    start_hour_str,
                    end_hour_str,
                    end_hour_str,
                    new_plan_init]
    return prompt_input
  
  def __func_clean_up(gpt_response: NewSchedule, prompt=""):
    new_schedule = []

    for activity in gpt_response.schedule:
      start_time = activity.start_time
      end_time = activity.end_time
      delta = datetime.datetime.strptime(end_time, "%H:%M") - datetime.datetime.strptime(start_time, "%H:%M")
      delta_min = int(delta.total_seconds() / 60)
      if delta_min < 0:
        delta_min = 0
      action = activity.main_task + f" ({activity.subtask})"
      new_schedule += [[action, delta_min]]

    return new_schedule

  def __func_validate(gpt_response, prompt=""): 
    try: 
      gpt_response = __func_clean_up(gpt_response, prompt)
      dur_sum = 0
      for act, dur in gpt_response: 
        dur_sum += dur
        if str(type(act)) != "<class 'str'>":
          return False 
        if str(type(dur)) != "<class 'int'>":
          return False
      x = prompt.split("\n")[0].split("originally planned schedule from")[-1].strip()[:-1]
      x = [datetime.datetime.strptime(i.strip(), "%H:%M %p") for i in x.split(" to ")]
      delta_min = int((x[1] - x[0]).total_seconds()/60)

      if int(dur_sum) != int(delta_min): 
        return False

    except:
      traceback.print_exc()
      return False
    return True 

  def get_fail_safe(main_act_dur, truncated_act_dur): 
    dur_sum = 0
    for act, dur in main_act_dur: dur_sum += dur

    ret = truncated_act_dur[:]
    ret += main_act_dur[len(ret)-1:]

    # If there are access, we need to trim... 
    ret_dur_sum = 0
    count = 0
    over = None
    for act, dur in ret: 
      ret_dur_sum += dur
      if ret_dur_sum == dur_sum: 
        break
      if ret_dur_sum > dur_sum: 
        over = ret_dur_sum - dur_sum
        break
      count += 1 

    if over: 
      ret = ret[:count+1]
      ret[-1][1] -= over

    return ret

  gpt_param = {"engine": openai_config["model"], "max_tokens": 10000, 
               "temperature": 0, "top_p": 1, "stream": False,
               "frequency_penalty": 0, "presence_penalty": 0, "stop": None}
  prompt_template = "persona/prompt_template/v2/new_decomp_schedule_v1.txt"
  prompt_input = create_prompt_input(persona, 
                                     main_act_dur, 
                                     truncated_act_dur, 
                                     start_time_hour,
                                     end_time_hour, 
                                     inserted_act,
                                     inserted_act_dur,
                                     test_input)
  prompt = generate_prompt(prompt_input, prompt_template)
  fail_safe = get_fail_safe(main_act_dur, truncated_act_dur)
  output = generate_structured_response(
    prompt,
    gpt_param,
    NewSchedule,
    5,
    fail_safe,
    __func_validate,
    __func_clean_up
  )

  # print ("* * * * output")
  # print (output)
  # print ('* * * * fail_safe')
  # print (fail_safe)

  if debug or verbose: 
    print_run_prompts(prompt_template, persona, gpt_param, 
                      prompt_input, prompt, output)
  
  return output, [output, prompt, gpt_param, prompt_input, fail_safe]


def run_gpt_prompt_decide_to_talk(persona, target_persona, retrieved,test_input=None, 
                                       verbose=False): 
  def create_prompt_input(init_persona, target_persona, retrieved, 
                          test_input=None): 
    last_chat = init_persona.a_mem.get_last_chat(target_persona.name)
    last_chatted_time = ""
    last_chat_about = ""
    if last_chat: 
      last_chatted_time = last_chat.created.strftime("%B %d, %Y, %H:%M:%S")
      last_chat_about = last_chat.description

    context = ""
    for c_node in retrieved["events"]: 
      curr_desc = c_node.description.split(" ")
      curr_desc[2:3] = ["was"]
      curr_desc = " ".join(curr_desc)
      context +=  f"{curr_desc}. "
    context += "\n"
    for c_node in retrieved["thoughts"]: 
      context +=  f"{c_node.description}. "

    curr_time = init_persona.scratch.curr_time.strftime("%B %d, %Y, %H:%M:%S %p")
    init_act_desc = init_persona.scratch.act_description
    if "(" in init_act_desc: 
      init_act_desc = init_act_desc.split("(")[-1][:-1]
    
    if len(init_persona.scratch.planned_path) == 0 and "waiting" not in init_act_desc: 
      init_p_desc = f"{init_persona.name} is already {init_act_desc}"
    elif "waiting" in init_act_desc:
      init_p_desc = f"{init_persona.name} is {init_act_desc}"
    else: 
      init_p_desc = f"{init_persona.name} is on the way to {init_act_desc}"

    target_act_desc = target_persona.scratch.act_description
    if "(" in target_act_desc: 
      target_act_desc = target_act_desc.split("(")[-1][:-1]
    
    if len(target_persona.scratch.planned_path) == 0 and "waiting" not in init_act_desc: 
      target_p_desc = f"{target_persona.name} is already {target_act_desc}"
    elif "waiting" in init_act_desc:
      target_p_desc = f"{init_persona.name} is {init_act_desc}"
    else: 
      target_p_desc = f"{target_persona.name} is on the way to {target_act_desc}"


    prompt_input = []
    prompt_input += [context]

    prompt_input += [curr_time]

    prompt_input += [init_persona.name]
    prompt_input += [target_persona.name]
    prompt_input += [last_chatted_time]
    prompt_input += [last_chat_about]


    prompt_input += [init_p_desc]
    prompt_input += [target_p_desc]
    prompt_input += [init_persona.name]
    prompt_input += [target_persona.name]
    return prompt_input
  
  def __func_validate(gpt_response, prompt=""): 
    try: 
      if gpt_response.split("Answer in yes or no:")[-1].strip().lower() in ["yes", "no"]: 
        return True
      return False     
    except:
      traceback.print_exc()
      return False 

  def __func_clean_up(gpt_response, prompt=""):
    return gpt_response.split("Answer in yes or no:")[-1].strip().lower()

  def get_fail_safe(): 
    fs = "yes"
    return fs



  gpt_param = {"engine": openai_config["model"], "max_tokens": 20, 
               "temperature": 0, "top_p": 1, "stream": False,
               "frequency_penalty": 0, "presence_penalty": 0, "stop": None}
  prompt_template = "persona/prompt_template/v2/decide_to_talk_v2.txt"
  prompt_input = create_prompt_input(persona, target_persona, retrieved,
                                     test_input)
  prompt = generate_prompt(prompt_input, prompt_template)

  fail_safe = get_fail_safe()
  output = safe_generate_response(prompt, gpt_param, 5, fail_safe,
                                   __func_validate, __func_clean_up)

  if debug or verbose: 
    print_run_prompts(prompt_template, persona, gpt_param, 
                      prompt_input, prompt, output)
  
  return output, [output, prompt, gpt_param, prompt_input, fail_safe]


<<<<<<< HEAD
class DecideToReact(BaseModel):
  '''
  Should be a decision 1,2, or 3
  '''
  decision: int

=======
>>>>>>> bc0b35e6
def run_gpt_prompt_decide_to_react(persona, target_persona, retrieved,test_input=None, 
                                       verbose=False): 
  def create_prompt_input(init_persona, target_persona, retrieved, 
                          test_input=None): 
<<<<<<< HEAD


    
=======
>>>>>>> bc0b35e6
    context = ""
    for c_node in retrieved["events"]: 
      curr_desc = c_node.description.split(" ")
      curr_desc[2:3] = ["was"]
      curr_desc = " ".join(curr_desc)
      context +=  f"{curr_desc}. "
    context += "\n"
    for c_node in retrieved["thoughts"]: 
      context +=  f"{c_node.description}. "

    curr_time = init_persona.scratch.curr_time.strftime("%B %d, %Y, %H:%M:%S %p")
    init_act_desc = init_persona.scratch.act_description
    if "(" in init_act_desc: 
      init_act_desc = init_act_desc.split("(")[-1][:-1]
    if len(init_persona.scratch.planned_path) == 0: 
      loc = ""
      if ":" in init_persona.scratch.act_address:
        loc = init_persona.scratch.act_address.split(":")[-1] + " in " + init_persona.scratch.act_address.split(":")[-2]
      init_p_desc = f"{init_persona.name} is already {init_act_desc} at {loc}"
    else: 
      loc = ""
      if ":" in init_persona.scratch.act_address:
        loc = init_persona.scratch.act_address.split(":")[-1] + " in " + init_persona.scratch.act_address.split(":")[-2]
      init_p_desc = f"{init_persona.name} is on the way to {init_act_desc} at {loc}"

    target_act_desc = target_persona.scratch.act_description
    if "(" in target_act_desc: 
      target_act_desc = target_act_desc.split("(")[-1][:-1]
    if len(target_persona.scratch.planned_path) == 0: 
      loc = ""
      if ":" in target_persona.scratch.act_address:
        loc = target_persona.scratch.act_address.split(":")[-1] + " in " + target_persona.scratch.act_address.split(":")[-2]
      target_p_desc = f"{target_persona.name} is already {target_act_desc} at {loc}"
    else: 
      loc = ""
      if ":" in target_persona.scratch.act_address:
        loc = target_persona.scratch.act_address.split(":")[-1] + " in " + target_persona.scratch.act_address.split(":")[-2]
      target_p_desc = f"{target_persona.name} is on the way to {target_act_desc} at {loc}"

    prompt_input = []
    prompt_input += [context]
    prompt_input += [curr_time]
    prompt_input += [init_p_desc]
    prompt_input += [target_p_desc]

    prompt_input += [init_persona.name]
    prompt_input += [init_act_desc]
    prompt_input += [target_persona.name]
    prompt_input += [target_act_desc]

    prompt_input += [init_act_desc]
    return prompt_input
  
  def __func_validate(gpt_response, prompt=""): 
    try: 
      #if gpt_response.split("Answer: Option")[-1].strip().lower() in ["3", "2", "1"]: 
      if gpt_response.decision in [1,2,3]:
        return True
      return False     
    except:
      traceback.print_exc()
      return False 

  def __func_clean_up(gpt_response, prompt=""):
    #return gpt_response.split("Answer: Option")[-1].strip().lower() 
    return gpt_response.decision
  def get_fail_safe(): 
    #fs = "3"
    fs = 3
    return fs


  gpt_param = {"engine": openai_config["model"], "max_tokens": 20, 
               "temperature": 0, "top_p": 1, "stream": False,
               "frequency_penalty": 0, "presence_penalty": 0, "stop": None}
  prompt_template = "persona/prompt_template/v2/decide_to_react_v1.txt"
  prompt_input = create_prompt_input(persona, target_persona, retrieved,
                                     test_input)
  prompt = generate_prompt(prompt_input, prompt_template)

  fail_safe = get_fail_safe()
  #output = safe_generate_response(prompt, gpt_param, 5, fail_safe, __func_validate, __func_clean_up)
  output = generate_structured_response(
        prompt,
        gpt_param,
        DecideToReact,
        5,
        fail_safe,
        __func_validate,
        __func_clean_up
    )
  if debug or verbose: 
    print_run_prompts(prompt_template, persona, gpt_param, 
                      prompt_input, prompt, output)
  
  return output, [output, prompt, gpt_param, prompt_input, fail_safe]


def run_gpt_prompt_create_conversation(persona, target_persona, curr_loc,
                                       test_input=None, verbose=False): 
  def create_prompt_input(init_persona, target_persona, curr_loc, 
                          test_input=None): 

    prev_convo_insert = "\n"
    if init_persona.a_mem.seq_chat: 
      for i in init_persona.a_mem.seq_chat: 
        if i.object == target_persona.scratch.name: 
          v1 = int((init_persona.scratch.curr_time - i.created).total_seconds()/60)
          prev_convo_insert += f'{str(v1)} minutes ago, they had the following conversation.\n'
          for row in i.filling: 
            prev_convo_insert += f'{row[0]}: "{row[1]}"\n'
          break
    if prev_convo_insert == "\n": 
      prev_convo_insert = ""
    if init_persona.a_mem.seq_chat: 
      if int((init_persona.scratch.curr_time - init_persona.a_mem.seq_chat[-1].created).total_seconds()/60) > 480: 
        prev_convo_insert = ""

    init_persona_thought_nodes = init_persona.a_mem.retrieve_relevant_thoughts(target_persona.scratch.act_event[0],
                                target_persona.scratch.act_event[1],
                                target_persona.scratch.act_event[2])
    init_persona_thought = ""
    for i in init_persona_thought_nodes: 
      init_persona_thought += f"-- {i.description}\n"

    target_persona_thought_nodes = target_persona.a_mem.retrieve_relevant_thoughts(init_persona.scratch.act_event[0],
                                init_persona.scratch.act_event[1],
                                init_persona.scratch.act_event[2])
    target_persona_thought = ""
    for i in target_persona_thought_nodes: 
      target_persona_thought += f"-- {i.description}\n"

    init_persona_curr_desc = ""
    if init_persona.scratch.planned_path: 
      init_persona_curr_desc = f"{init_persona.name} is on the way to {init_persona.scratch.act_description}"
    else: 
      init_persona_curr_desc = f"{init_persona.name} is {init_persona.scratch.act_description}"

    target_persona_curr_desc = ""
    if target_persona.scratch.planned_path: 
      target_persona_curr_desc = f"{target_persona.name} is on the way to {target_persona.scratch.act_description}"
    else: 
      target_persona_curr_desc = f"{target_persona.name} is {target_persona.scratch.act_description}"
 
    curr_loc = curr_loc["arena"]

    prompt_input = []
    prompt_input += [init_persona.scratch.get_str_iss()]
    prompt_input += [target_persona.scratch.get_str_iss()]

    prompt_input += [init_persona.name]
    prompt_input += [target_persona.name]
    prompt_input += [init_persona_thought]

    prompt_input += [target_persona.name]
    prompt_input += [init_persona.name]
    prompt_input += [target_persona_thought]

    prompt_input += [init_persona.scratch.curr_time.strftime("%B %d, %Y, %H:%M:%S")]

    prompt_input += [init_persona_curr_desc]
    prompt_input += [target_persona_curr_desc]

    prompt_input += [prev_convo_insert]

    prompt_input += [init_persona.name]
    prompt_input += [target_persona.name]

    prompt_input += [curr_loc]
    prompt_input += [init_persona.name]
    return prompt_input
  
  def __func_clean_up(gpt_response, prompt=""):
    # print ("???")
    # print (gpt_response)

    gpt_response = (prompt + gpt_response).split("What would they talk about now?")[-1].strip()
    content = re.findall('"([^"]*)"', gpt_response)

    speaker_order = []
    for i in gpt_response.split("\n"): 
      name = i.split(":")[0].strip() 
      if name: 
        speaker_order += [name]

    ret = []
    for count, speaker in enumerate(speaker_order): 
      ret += [[speaker, content[count]]]

    return ret

  def __func_validate(gpt_response, prompt=""): 
    try: 
      __func_clean_up(gpt_response, prompt)
      return True
    except:
      traceback.print_exc()
      return False 

  def get_fail_safe(init_persona, target_persona): 
    convo = [[init_persona.name, "Hi!"], 
             [target_persona.name, "Hi!"]]
    return convo


  gpt_param = {"engine": openai_config["model"], "max_tokens": 1000, 
               "temperature": 0.7, "top_p": 1, "stream": False,
               "frequency_penalty": 0, "presence_penalty": 0, "stop": None}
  prompt_template = "persona/prompt_template/v2/create_conversation_v2.txt"
  prompt_input = create_prompt_input(persona, target_persona, curr_loc, 
                                     test_input)
  prompt = generate_prompt(prompt_input, prompt_template)

  fail_safe = get_fail_safe(persona, target_persona)
  output = safe_generate_response(prompt, gpt_param, 5, fail_safe,
                                   __func_validate, __func_clean_up)

  if debug or verbose: 
    print_run_prompts(prompt_template, persona, gpt_param, 
                      prompt_input, prompt, output)
  
  return output, [output, prompt, gpt_param, prompt_input, fail_safe]


<<<<<<< HEAD






class SummarizeConversation(BaseModel):
  summary: str

=======
>>>>>>> bc0b35e6
def run_gpt_prompt_summarize_conversation(persona, conversation, test_input=None, verbose=False): 
  def create_prompt_input(conversation, test_input=None): 
    convo_str = ""
    for row in conversation: 
      convo_str += f'{row[0]}: "{row[1]}"\n'

    prompt_input = [convo_str]
    return prompt_input
  
  def __func_clean_up(gpt_response, prompt=""):
    ret = "conversing about " + gpt_response.summary.strip()
    return ret

  def __func_validate(gpt_response, prompt=""): 
    try: 
      __func_clean_up(gpt_response, prompt)
      return True
    except:
      traceback.print_exc()
      return False 

  def get_fail_safe(): 
    return "conversing with a housemate about morning greetings"

  # ChatGPT Plugin ===========================================================
  def __chat_func_clean_up(gpt_response, prompt=""): ############
    ret = "conversing about " + gpt_response.summary.strip()
    return ret

  def __chat_func_validate(gpt_response, prompt=""): ############
    try: 
      __func_clean_up(gpt_response, prompt)
      return True
    except:
      traceback.print_exc()
      return False 

  print ("DEBUG 11") ########
  gpt_param = {"engine": openai_config["model"], "max_tokens": 15, 
               "temperature": 0, "top_p": 1, "stream": False,
               "frequency_penalty": 0, "presence_penalty": 0, "stop": None}
  prompt_template = "persona/prompt_template/v3_ChatGPT/summarize_conversation_v1.txt" ########
  prompt_input = create_prompt_input(conversation, test_input)  ########
  prompt = generate_prompt(prompt_input, prompt_template)
  example_output = "conversing about what to eat for lunch" ########
  special_instruction = "The output must continue the sentence above by filling in the <fill in> tag. Don't start with 'this is a conversation about...' Just finish the sentence but do not miss any important details (including who are chatting)." ########
  fail_safe = get_fail_safe() ########
  output = ChatGPT_safe_generate_response(prompt, example_output, special_instruction, 3, fail_safe,
                                          __chat_func_validate, __chat_func_clean_up, True)
  if output != False: 
    return output, [output, prompt, gpt_param, prompt_input, fail_safe]
  # ChatGPT Plugin ===========================================================


  # gpt_param = {"engine": openai_config["model"], "max_tokens": 50, 
  #              "temperature": 0, "top_p": 1, "stream": False,
  #              "frequency_penalty": 0, "presence_penalty": 0, "stop": None}
  # prompt_template = "persona/prompt_template/v2/summarize_conversation_v1.txt"
  # prompt_input = create_prompt_input(conversation, test_input)
  # prompt = generate_prompt(prompt_input, prompt_template)

  # fail_safe = get_fail_safe()
  # output = safe_generate_response(prompt, gpt_param, 5, fail_safe,
  #                                  __func_validate, __func_clean_up)

  # if debug or verbose: 
  #   print_run_prompts(prompt_template, persona, gpt_param, 
  #                     prompt_input, prompt, output)
  
  # return output, [output, prompt, gpt_param, prompt_input, fail_safe]


def run_gpt_prompt_extract_keywords(persona, description, test_input=None, verbose=False): 
  def create_prompt_input(description, test_input=None): 
    if "\n" in description: 
      description = description.replace("\n", " <LINE_BREAK> ")
    prompt_input = [description]
    return prompt_input
  
  def __func_clean_up(gpt_response, prompt=""):
    print ("???")
    print (gpt_response)
    gpt_response = gpt_response.strip().split("Emotive keywords:")
    factual = [i.strip() for i in gpt_response[0].split(",")]
    emotive = [i.strip() for i in gpt_response[1].split(",")]
    all_keywords = factual + emotive
    ret = []
    for i in all_keywords: 
      if i: 
        i = i.lower()
        if i[-1] == ".": 
          i = i[:-1]
        ret += [i]
    print (ret)
    return set(ret)

  def __func_validate(gpt_response, prompt=""): 
    try: 
      __func_clean_up(gpt_response, prompt)
      return True
    except:
      traceback.print_exc()
      return False 

  def get_fail_safe(): 
    return []

  gpt_param = {"engine": openai_config["model"], "max_tokens": 50, 
               "temperature": 0, "top_p": 1, "stream": False,
               "frequency_penalty": 0, "presence_penalty": 0, "stop": None}
  prompt_template = "persona/prompt_template/v2/get_keywords_v1.txt"
  prompt_input = create_prompt_input(description, test_input)
  prompt = generate_prompt(prompt_input, prompt_template)

  fail_safe = get_fail_safe()
  output = safe_generate_response(prompt, gpt_param, 5, fail_safe,
                                   __func_validate, __func_clean_up)

  if debug or verbose: 
    print_run_prompts(prompt_template, persona, gpt_param, 
                      prompt_input, prompt, output)
  
  return output, [output, prompt, gpt_param, prompt_input, fail_safe]


def run_gpt_prompt_keyword_to_thoughts(persona, keyword, concept_summary, test_input=None, verbose=False): 
  def create_prompt_input(persona, keyword, concept_summary, test_input=None): 
    prompt_input = [keyword, concept_summary, persona.name]
    return prompt_input
  
  def __func_clean_up(gpt_response, prompt=""):
    gpt_response = gpt_response.strip()
    return gpt_response

  def __func_validate(gpt_response, prompt=""): 
    try: 
      __func_clean_up(gpt_response, prompt)
      return True
    except:
      traceback.print_exc()
      return False 

  def get_fail_safe(): 
    return ""

  gpt_param = {"engine": openai_config["model"], "max_tokens": 40, 
               "temperature": 0.7, "top_p": 1, "stream": False,
               "frequency_penalty": 0, "presence_penalty": 0, "stop": None}
  prompt_template = "persona/prompt_template/v2/keyword_to_thoughts_v1.txt"
  prompt_input = create_prompt_input(persona, keyword, concept_summary)
  prompt = generate_prompt(prompt_input, prompt_template)

  fail_safe = get_fail_safe()
  output = safe_generate_response(prompt, gpt_param, 5, fail_safe,
                                   __func_validate, __func_clean_up)

  if debug or verbose: 
    print_run_prompts(prompt_template, persona, gpt_param, 
                      prompt_input, prompt, output)
  
  return output, [output, prompt, gpt_param, prompt_input, fail_safe]


def run_gpt_prompt_convo_to_thoughts(persona, 
                                    init_persona_name,  
                                    target_persona_name,
                                    convo_str,
                                    fin_target, test_input=None, verbose=False): 
  def create_prompt_input(init_persona_name,  
                                    target_persona_name,
                                    convo_str,
                                    fin_target, test_input=None): 
    prompt_input = [init_persona_name,
                    target_persona_name,
                    convo_str,
                    init_persona_name,
                    fin_target]
    return prompt_input
  
  def __func_clean_up(gpt_response, prompt=""):
    gpt_response = gpt_response.strip()
    return gpt_response

  def __func_validate(gpt_response, prompt=""): 
    try: 
      __func_clean_up(gpt_response, prompt)
      return True
    except:
      traceback.print_exc()
      return False 

  def get_fail_safe(): 
    return ""

  gpt_param = {"engine": openai_config["model"], "max_tokens": 40, 
               "temperature": 0.7, "top_p": 1, "stream": False,
               "frequency_penalty": 0, "presence_penalty": 0, "stop": None}
  prompt_template = "persona/prompt_template/v2/convo_to_thoughts_v1.txt"
  prompt_input = create_prompt_input(init_persona_name,  
                                    target_persona_name,
                                    convo_str,
                                    fin_target)
  prompt = generate_prompt(prompt_input, prompt_template)

  fail_safe = get_fail_safe()
  output = safe_generate_response(prompt, gpt_param, 5, fail_safe,
                                   __func_validate, __func_clean_up)

  if debug or verbose: 
    print_run_prompts(prompt_template, persona, gpt_param, 
                      prompt_input, prompt, output)
  
  return output, [output, prompt, gpt_param, prompt_input, fail_safe]


<<<<<<< HEAD























class EventPoignancy(BaseModel):
    rating: int  # Expecting an integer between 1 and 10

=======
>>>>>>> bc0b35e6
def run_gpt_prompt_event_poignancy(persona, event_description, test_input=None, verbose=False): 
  def create_prompt_input(persona, event_description, test_input=None): 
    prompt_input = [persona.scratch.name,
                    persona.scratch.get_str_iss(),
                    persona.scratch.name,
                    event_description]
    return prompt_input
  
  def __func_clean_up(gpt_response, prompt=""):
    #gpt_response = int(gpt_response)
    return gpt_response.rating

  def __func_validate(gpt_response, prompt=""): 
    try: 
      rating = __func_clean_up(gpt_response, prompt)
      if rating>=1 and rating <=10:
        return True
      else:
        return False
    except:
      traceback.print_exc()
      return False 

  def get_fail_safe(): 
    return 4

  # ChatGPT Plugin ===========================================================
  def __chat_func_clean_up(gpt_response, prompt=""): ############
    #gpt_response = int(gpt_response)
    return gpt_response.rating

  def __chat_func_validate(gpt_response, prompt=""): ############
    try: 
      rating = __func_clean_up(gpt_response, prompt)
      if rating>=1 and rating <=10:
        return True
      else:
        return False
    except:
      traceback.print_exc()
      return False 

  print ("DEBUG 7") ########
  gpt_param = {"engine": openai_config["model"], "max_tokens": 15, 
               "temperature": 0, "top_p": 1, "stream": False,
               "frequency_penalty": 0, "presence_penalty": 0, "stop": None}
  prompt_template = "persona/prompt_template/v3_ChatGPT/poignancy_event_v1.txt" ########
  prompt_input = create_prompt_input(persona, event_description)  ########
  prompt = generate_prompt(prompt_input, prompt_template)
  example_output = "5" ########
  special_instruction = "The output should ONLY contain ONE integer value on the scale of 1 to 10." ########
  fail_safe = get_fail_safe() ########
  #output = ChatGPT_safe_generate_response(prompt, example_output, special_instruction, 3, fail_safe,__chat_func_validate, __chat_func_clean_up, True)
  output = generate_structured_response(prompt, example_output, special_instruction, 3, fail_safe,__chat_func_validate, __chat_func_clean_up, True)
  if output != False: 
    return output, [output, prompt, gpt_param, prompt_input, fail_safe]
  # ChatGPT Plugin ===========================================================

  # gpt_param = {"engine": openai_config["model"], "max_tokens": 3, 
  #              "temperature": 0, "top_p": 1, "stream": False,
  #              "frequency_penalty": 0, "presence_penalty": 0, "stop": None}
  # prompt_template = "persona/prompt_template/v2/poignancy_event_v1.txt"
  # prompt_input = create_prompt_input(persona, event_description)
  # prompt = generate_prompt(prompt_input, prompt_template)

  # fail_safe = get_fail_safe()
  # output = safe_generate_response(prompt, gpt_param, 5, fail_safe,
  #                                  __func_validate, __func_clean_up)

  # if debug or verbose: 
  #   print_run_prompts(prompt_template, persona, gpt_param, 
  #                     prompt_input, prompt, output)
  
  # return output, [output, prompt, gpt_param, prompt_input, fail_safe]


def run_gpt_prompt_thought_poignancy(persona, event_description, test_input=None, verbose=False): 
  def create_prompt_input(persona, event_description, test_input=None): 
    prompt_input = [persona.scratch.name,
                    persona.scratch.get_str_iss(),
                    persona.scratch.name,
                    event_description]
    return prompt_input
  
  def __func_clean_up(gpt_response, prompt=""):
    gpt_response = int(gpt_response.strip())
    return gpt_response

  def __func_validate(gpt_response, prompt=""): 
    try: 
      __func_clean_up(gpt_response, prompt)
      return True
    except:
      traceback.print_exc()
      return False 

  def get_fail_safe(): 
    return 4

  # ChatGPT Plugin ===========================================================
  def __chat_func_clean_up(gpt_response, prompt=""): ############
    gpt_response = int(gpt_response)
    return gpt_response

  def __chat_func_validate(gpt_response, prompt=""): ############
    try: 
      __func_clean_up(gpt_response, prompt)
      return True
    except:
      traceback.print_exc()
      return False 

  print ("DEBUG 8") ########
  gpt_param = {"engine": openai_config["model"], "max_tokens": 15, 
               "temperature": 0, "top_p": 1, "stream": False,
               "frequency_penalty": 0, "presence_penalty": 0, "stop": None}
  prompt_template = "persona/prompt_template/v3_ChatGPT/poignancy_thought_v1.txt" ########
  prompt_input = create_prompt_input(persona, event_description)  ########
  prompt = generate_prompt(prompt_input, prompt_template)
  example_output = "5" ########
  special_instruction = "The output should ONLY contain ONE integer value on the scale of 1 to 10." ########
  fail_safe = get_fail_safe() ########
  output = ChatGPT_safe_generate_response(prompt, example_output, special_instruction, 3, fail_safe,
                                          __chat_func_validate, __chat_func_clean_up, True)
  if output != False: 
    return output, [output, prompt, gpt_param, prompt_input, fail_safe]
  # ChatGPT Plugin ===========================================================

  # gpt_param = {"engine": openai_config["model"], "max_tokens": 3, 
  #              "temperature": 0, "top_p": 1, "stream": False,
  #              "frequency_penalty": 0, "presence_penalty": 0, "stop": None}
  # prompt_template = "persona/prompt_template/v2/poignancy_thought_v1.txt"
  # prompt_input = create_prompt_input(persona, event_description)
  # prompt = generate_prompt(prompt_input, prompt_template)

  # fail_safe = get_fail_safe()
  # output = safe_generate_response(prompt, gpt_param, 5, fail_safe,
  #                                  __func_validate, __func_clean_up)

  # if debug or verbose: 
  #   print_run_prompts(prompt_template, persona, gpt_param, 
  #                     prompt_input, prompt, output)
  
  # return output, [output, prompt, gpt_param, prompt_input, fail_safe]


def run_gpt_prompt_chat_poignancy(persona, event_description, test_input=None, verbose=False): 
  def create_prompt_input(persona, event_description, test_input=None): 
    prompt_input = [persona.scratch.name,
                    persona.scratch.get_str_iss(),
                    persona.scratch.name,
                    event_description]
    return prompt_input
  
  def __func_clean_up(gpt_response, prompt=""):
    gpt_response = int(gpt_response.strip())
    return gpt_response

  def __func_validate(gpt_response, prompt=""): 
    try: 
      __func_clean_up(gpt_response, prompt)
      return True
    except:
      traceback.print_exc()
      return False 

  def get_fail_safe(): 
    return 4

  # ChatGPT Plugin ===========================================================
  def __chat_func_clean_up(gpt_response, prompt=""): ############
    gpt_response = int(gpt_response)
    return gpt_response

  def __chat_func_validate(gpt_response, prompt=""): ############
    try: 
      __func_clean_up(gpt_response, prompt)
      return True
    except:
      traceback.print_exc()
      return False 

  print ("DEBUG 9") ########
  gpt_param = {"engine": openai_config["model"], "max_tokens": 15, 
               "temperature": 0, "top_p": 1, "stream": False,
               "frequency_penalty": 0, "presence_penalty": 0, "stop": None}
  prompt_template = "persona/prompt_template/v3_ChatGPT/poignancy_chat_v1.txt" ########
  prompt_input = create_prompt_input(persona, event_description)  ########
  prompt = generate_prompt(prompt_input, prompt_template)
  example_output = "5" ########
  special_instruction = "The output should ONLY contain ONE integer value on the scale of 1 to 10." ########
  fail_safe = get_fail_safe() ########
  output = ChatGPT_safe_generate_response(prompt, example_output, special_instruction, 3, fail_safe,
                                          __chat_func_validate, __chat_func_clean_up, True)
  if output != False: 
    return output, [output, prompt, gpt_param, prompt_input, fail_safe]
  # ChatGPT Plugin ===========================================================

  # gpt_param = {"engine": openai_config["model"], "max_tokens": 3, 
  #              "temperature": 0, "top_p": 1, "stream": False,
  #              "frequency_penalty": 0, "presence_penalty": 0, "stop": None}
  # prompt_template = "persona/prompt_template/v2/poignancy_chat_v1.txt"
  # prompt_input = create_prompt_input(persona, event_description)
  # prompt = generate_prompt(prompt_input, prompt_template)

  # fail_safe = get_fail_safe()
  # output = safe_generate_response(prompt, gpt_param, 5, fail_safe,
  #                                  __func_validate, __func_clean_up)

  # if debug or verbose: 
  #   print_run_prompts(prompt_template, persona, gpt_param, 
  #                     prompt_input, prompt, output)
  
  # return output, [output, prompt, gpt_param, prompt_input, fail_safe]


def run_gpt_prompt_focal_pt(persona, statements, n, test_input=None, verbose=False): 
  def create_prompt_input(persona, statements, n, test_input=None): 
    prompt_input = [statements, str(n)]
    return prompt_input
  
  def __func_clean_up(gpt_response, prompt=""):
    gpt_response = "1) " + gpt_response.strip()
    ret = []
    for i in gpt_response.split("\n"): 
      ret += [i.split(") ")[-1]]
    return ret

  def __func_validate(gpt_response, prompt=""): 
    try: 
      __func_clean_up(gpt_response, prompt)
      return True
    except:
      traceback.print_exc()
      return False 

  def get_fail_safe(n): 
    return ["Who am I"] * n

  # ChatGPT Plugin ===========================================================
  def __chat_func_clean_up(gpt_response, prompt=""): ############
    ret = ast.literal_eval(gpt_response)
    return ret

  def __chat_func_validate(gpt_response, prompt=""): ############
    try: 
      __func_clean_up(gpt_response, prompt)
      return True
    except:
      traceback.print_exc()
      return False 

  print ("DEBUG 12") ########
  gpt_param = {"engine": openai_config["model"], "max_tokens": 15, 
               "temperature": 0, "top_p": 1, "stream": False,
               "frequency_penalty": 0, "presence_penalty": 0, "stop": None}
  prompt_template = "persona/prompt_template/v3_ChatGPT/generate_focal_pt_v1.txt" ########
  prompt_input = create_prompt_input(persona, statements, n)  ########
  prompt = generate_prompt(prompt_input, prompt_template)
  example_output = '["What should Jane do for lunch", "Does Jane like strawberry", "Who is Jane"]' ########
  special_instruction = "Output must be a list of str." ########
  fail_safe = get_fail_safe(n) ########
  output = ChatGPT_safe_generate_response(prompt, example_output, special_instruction, 3, fail_safe,
                                          __chat_func_validate, __chat_func_clean_up, True)
  if output != False: 
    return output, [output, prompt, gpt_param, prompt_input, fail_safe]
  # ChatGPT Plugin ===========================================================

  gpt_param = {"engine": openai_config["model"], "max_tokens": 150, 
               "temperature": 0, "top_p": 1, "stream": False,
               "frequency_penalty": 0, "presence_penalty": 0, "stop": None}
  prompt_template = "persona/prompt_template/v2/generate_focal_pt_v1.txt"
  prompt_input = create_prompt_input(persona, statements, n)
  prompt = generate_prompt(prompt_input, prompt_template)

  fail_safe = get_fail_safe(n)
  output = safe_generate_response(prompt, gpt_param, 5, fail_safe,
                                   __func_validate, __func_clean_up)

  if debug or verbose: 
    print_run_prompts(prompt_template, persona, gpt_param, 
                      prompt_input, prompt, output)
  
  return output, [output, prompt, gpt_param, prompt_input, fail_safe]


def run_gpt_prompt_insight_and_guidance(persona, statements, n, test_input=None, verbose=False): 
  def create_prompt_input(persona, statements, n, test_input=None): 
    prompt_input = [statements, str(n)]
    return prompt_input
  
  def __func_clean_up(gpt_response, prompt=""):
    gpt_response = "1. " + gpt_response.strip()
    ret = dict()
    for i in gpt_response.split("\n"): 
      row = i.split(". ")[-1]
      thought = row.split("(because of ")[0].strip()
      evi_raw = row.split("(because of ")[1].split(")")[0].strip()
      evi_raw = re.findall(r'\d+', evi_raw)
      evi_raw = [int(i.strip()) for i in evi_raw]
      ret[thought] = evi_raw
    return ret

  def __func_validate(gpt_response, prompt=""): 
    try: 
      __func_clean_up(gpt_response, prompt)
      return True
    except:
      traceback.print_exc()
      return False 

  def get_fail_safe(n): 
    return ["I am hungry"] * n

  gpt_param = {"engine": openai_config["model"], "max_tokens": 150, 
               "temperature": 0.5, "top_p": 1, "stream": False,
               "frequency_penalty": 0, "presence_penalty": 0, "stop": None}
  prompt_template = "persona/prompt_template/v2/insight_and_evidence_v1.txt"
  prompt_input = create_prompt_input(persona, statements, n)
  prompt = generate_prompt(prompt_input, prompt_template)

  fail_safe = get_fail_safe(n)
  output = safe_generate_response(prompt, gpt_param, 5, fail_safe,
                                   __func_validate, __func_clean_up)

  if debug or verbose: 
    print_run_prompts(prompt_template, persona, gpt_param, 
                      prompt_input, prompt, output)
  
  return output, [output, prompt, gpt_param, prompt_input, fail_safe]


def run_gpt_prompt_agent_chat_summarize_ideas(persona, target_persona, statements, curr_context, test_input=None, verbose=False): 
  def create_prompt_input(persona, target_persona, statements, curr_context, test_input=None): 
    prompt_input = [persona.scratch.get_str_curr_date_str(), curr_context, persona.scratch.currently, 
                    statements, persona.scratch.name, target_persona.scratch.name]
    return prompt_input
  
  def __func_clean_up(gpt_response, prompt=""):
    return gpt_response.split('"')[0].strip()

  def __func_validate(gpt_response, prompt=""): 
    try: 
      __func_clean_up(gpt_response, prompt)
      return True
    except:
      traceback.print_exc()
      return False 

  def get_fail_safe(): 
    return "..."

  # ChatGPT Plugin ===========================================================
  def __chat_func_clean_up(gpt_response, prompt=""): ############
    return gpt_response.split('"')[0].strip()

  def __chat_func_validate(gpt_response, prompt=""): ############
    try: 
      __func_clean_up(gpt_response, prompt)
      return True
    except:
      traceback.print_exc()
      return False 

  print ("DEBUG 17") ########
  gpt_param = {"engine": openai_config["model"], "max_tokens": 15, 
               "temperature": 0, "top_p": 1, "stream": False,
               "frequency_penalty": 0, "presence_penalty": 0, "stop": None}
  prompt_template = "persona/prompt_template/v3_ChatGPT/summarize_chat_ideas_v1.txt" ########
  prompt_input = create_prompt_input(persona, target_persona, statements, curr_context)  ########
  prompt = generate_prompt(prompt_input, prompt_template)
  example_output = 'Jane Doe is working on a project' ########
  special_instruction = 'The output should be a string that responds to the question.' ########
  fail_safe = get_fail_safe() ########
  output = ChatGPT_safe_generate_response(prompt, example_output, special_instruction, 3, fail_safe,
                                          __chat_func_validate, __chat_func_clean_up, True)
  if output != False: 
    return output, [output, prompt, gpt_param, prompt_input, fail_safe]
  # ChatGPT Plugin ===========================================================

  # gpt_param = {"engine": openai_config["model"], "max_tokens": 150, 
  #              "temperature": 0.5, "top_p": 1, "stream": False,
  #              "frequency_penalty": 0, "presence_penalty": 0, "stop": None}
  # prompt_template = "persona/prompt_template/v2/summarize_chat_ideas_v1.txt"
  # prompt_input = create_prompt_input(persona, target_persona, statements, curr_context)
  # prompt = generate_prompt(prompt_input, prompt_template)

  # fail_safe = get_fail_safe()
  # output = safe_generate_response(prompt, gpt_param, 5, fail_safe,
  #                                  __func_validate, __func_clean_up)

  # if debug or verbose: 
  #   print_run_prompts(prompt_template, persona, gpt_param, 
  #                     prompt_input, prompt, output)
  
  # return output, [output, prompt, gpt_param, prompt_input, fail_safe]


def run_gpt_prompt_agent_chat_summarize_relationship(persona, target_persona, statements, test_input=None, verbose=False): 
  def create_prompt_input(persona, target_persona, statements, test_input=None): 
    prompt_input = [statements, persona.scratch.name, target_persona.scratch.name]
    return prompt_input
  
  def __func_clean_up(gpt_response, prompt=""):
    return gpt_response.split('"')[0].strip()

  def __func_validate(gpt_response, prompt=""): 
    try: 
      __func_clean_up(gpt_response, prompt)
      return True
    except:
      traceback.print_exc()
      return False 

  def get_fail_safe(): 
    return "..."

  # ChatGPT Plugin ===========================================================
  def __chat_func_clean_up(gpt_response, prompt=""): ############
    return gpt_response.split('"')[0].strip()

  def __chat_func_validate(gpt_response, prompt=""): ############
    try: 
      __func_clean_up(gpt_response, prompt)
      return True
    except:
      traceback.print_exc()
      return False 

  print ("DEBUG 18") ########
  gpt_param = {"engine": openai_config["model"], "max_tokens": 15, 
               "temperature": 0, "top_p": 1, "stream": False,
               "frequency_penalty": 0, "presence_penalty": 0, "stop": None}
  prompt_template = "persona/prompt_template/v3_ChatGPT/summarize_chat_relationship_v2.txt" ########
  prompt_input = create_prompt_input(persona, target_persona, statements)  ########
  prompt = generate_prompt(prompt_input, prompt_template)
  example_output = 'Jane Doe is working on a project' ########
  special_instruction = 'The output should be a string that responds to the question.' ########
  fail_safe = get_fail_safe() ########
  output = ChatGPT_safe_generate_response(prompt, example_output, special_instruction, 3, fail_safe,
                                          __chat_func_validate, __chat_func_clean_up, True)
  if output != False: 
    return output, [output, prompt, gpt_param, prompt_input, fail_safe]
  # ChatGPT Plugin ===========================================================

  # gpt_param = {"engine": openai_config["model"], "max_tokens": 150, 
  #              "temperature": 0.5, "top_p": 1, "stream": False,
  #              "frequency_penalty": 0, "presence_penalty": 0, "stop": None}
  # prompt_template = "persona/prompt_template/v2/summarize_chat_relationship_v1.txt"
  # prompt_input = create_prompt_input(persona, target_persona, statements)
  # prompt = generate_prompt(prompt_input, prompt_template)

  # fail_safe = get_fail_safe()
  # output = safe_generate_response(prompt, gpt_param, 5, fail_safe,
  #                                  __func_validate, __func_clean_up)

  # if debug or verbose: 
  #   print_run_prompts(prompt_template, persona, gpt_param, 
  #                     prompt_input, prompt, output)
  
  # return output, [output, prompt, gpt_param, prompt_input, fail_safe]


def run_gpt_prompt_agent_chat(maze, persona, target_persona,
                               curr_context, 
                               init_summ_idea, 
                               target_summ_idea, test_input=None, verbose=False): 
  def create_prompt_input(persona, target_persona, curr_context, init_summ_idea, target_summ_idea, test_input=None): 
    prev_convo_insert = "\n"
    if persona.a_mem.seq_chat: 
      for i in persona.a_mem.seq_chat: 
        if i.object == target_persona.scratch.name: 
          v1 = int((persona.scratch.curr_time - i.created).total_seconds()/60)
          prev_convo_insert += f'{str(v1)} minutes ago, {persona.scratch.name} and {target_persona.scratch.name} were already {i.description} This context takes place after that conversation.'
          break
    if prev_convo_insert == "\n": 
      prev_convo_insert = ""
    if persona.a_mem.seq_chat: 
      if int((persona.scratch.curr_time - persona.a_mem.seq_chat[-1].created).total_seconds()/60) > 480: 
        prev_convo_insert = ""
    print (prev_convo_insert)

    curr_sector = f"{maze.access_tile(persona.scratch.curr_tile)['sector']}"
    curr_arena= f"{maze.access_tile(persona.scratch.curr_tile)['arena']}"
    curr_location = f"{curr_arena} in {curr_sector}"

    prompt_input = [persona.scratch.currently, 
                    target_persona.scratch.currently, 
                    prev_convo_insert,
                    curr_context, 
                    curr_location,

                    persona.scratch.name,
                    init_summ_idea, 
                    persona.scratch.name,
                    target_persona.scratch.name,

                    target_persona.scratch.name,
                    target_summ_idea, 
                    target_persona.scratch.name,
                    persona.scratch.name,

                    persona.scratch.name]
    return prompt_input
  
  def __func_clean_up(gpt_response, prompt=""):
    print (gpt_response)

    gpt_response = (prompt + gpt_response).split("Here is their conversation.")[-1].strip()
    content = re.findall('"([^"]*)"', gpt_response)

    speaker_order = []
    for i in gpt_response.split("\n"): 
      name = i.split(":")[0].strip() 
      if name: 
        speaker_order += [name]

    ret = []
    for count, speaker in enumerate(speaker_order): 
      ret += [[speaker, content[count]]]

    return ret

  def __func_validate(gpt_response, prompt=""): 
    try: 
      __func_clean_up(gpt_response, prompt)
      return True
    except:
      traceback.print_exc()
      return False 

  def get_fail_safe(): 
    return "..."

  # ChatGPT Plugin ===========================================================
  def __chat_func_clean_up(gpt_response, prompt=""): ############
    # ret = ast.literal_eval(gpt_response)

    print ("DEBUG HERE (run_gpt_prompt_agent_chat)")
    for row in gpt_response: 
      print (row)

    return gpt_response

  def __chat_func_validate(gpt_response, prompt=""): ############
    return True

  gpt_param = {"engine": openai_config["model"], "max_tokens": 15, 
               "temperature": 0, "top_p": 1, "stream": False,
               "frequency_penalty": 0, "presence_penalty": 0, "stop": None}
  prompt_template = "persona/prompt_template/v3_ChatGPT/agent_chat_v1.txt" ########
  prompt_input = create_prompt_input(persona, target_persona, curr_context, init_summ_idea, target_summ_idea)  ########
  prompt = generate_prompt(prompt_input, prompt_template)
  example_output = '[["Jane Doe", "Hi!"], ["John Doe", "Hello there!"] ... ]' ########
  special_instruction = 'The output should be a list of list where the inner lists are in the form of ["<Name>", "<Utterance>"].' ########
  fail_safe = get_fail_safe() ########
  output = ChatGPT_safe_generate_response(prompt, example_output, special_instruction, 3, fail_safe,
                                          __chat_func_validate, __chat_func_clean_up, True)

  if output != False: 
    return output, [output, prompt, gpt_param, prompt_input, fail_safe]
  # ChatGPT Plugin ===========================================================

  # gpt_param = {"engine": openai_config["model"], "max_tokens": 2000, 
  #              "temperature": 0.7, "top_p": 1, "stream": False,
  #              "frequency_penalty": 0, "presence_penalty": 0, "stop": None}
  # prompt_template = "persona/prompt_template/v2/agent_chat_v1.txt"
  # prompt_input = create_prompt_input(persona, target_persona, curr_context, init_summ_idea, target_summ_idea)
  # prompt = generate_prompt(prompt_input, prompt_template)

  # fail_safe = get_fail_safe()
  # output = safe_generate_response(prompt, gpt_param, 5, fail_safe,
  #                                  __func_validate, __func_clean_up)

  # if debug or verbose: 
  #   print_run_prompts(prompt_template, persona, gpt_param, 
  #                     prompt_input, prompt, output)
  
  # return output, [output, prompt, gpt_param, prompt_input, fail_safe]

# =======================
# =======================
# =======================
# =======================


def run_gpt_prompt_summarize_ideas(persona, statements, question, test_input=None, verbose=False): 
  def create_prompt_input(persona, statements, question, test_input=None): 
    prompt_input = [statements, persona.scratch.name, question]
    return prompt_input
  
  def __func_clean_up(gpt_response, prompt=""):
    return gpt_response.split('"')[0].strip()

  def __func_validate(gpt_response, prompt=""): 
    try: 
      __func_clean_up(gpt_response, prompt)
      return True
    except:
      traceback.print_exc()
      return False 

  def get_fail_safe(): 
    return "..."

  # ChatGPT Plugin ===========================================================
  def __chat_func_clean_up(gpt_response, prompt=""): ############
    return gpt_response.split('"')[0].strip()

  def __chat_func_validate(gpt_response, prompt=""): ############
    try: 
      __func_clean_up(gpt_response, prompt)
      return True
    except:
      traceback.print_exc()
      return False 

  print ("DEBUG 16") ########
  gpt_param = {"engine": openai_config["model"], "max_tokens": 15, 
               "temperature": 0, "top_p": 1, "stream": False,
               "frequency_penalty": 0, "presence_penalty": 0, "stop": None}
  prompt_template = "persona/prompt_template/v3_ChatGPT/summarize_ideas_v1.txt" ########
  prompt_input = create_prompt_input(persona, statements, question)  ########
  prompt = generate_prompt(prompt_input, prompt_template)
  example_output = 'Jane Doe is working on a project' ########
  special_instruction = 'The output should be a string that responds to the question.' ########
  fail_safe = get_fail_safe() ########
  output = ChatGPT_safe_generate_response(prompt, example_output, special_instruction, 3, fail_safe,
                                          __chat_func_validate, __chat_func_clean_up, True)
  if output != False: 
    return output, [output, prompt, gpt_param, prompt_input, fail_safe]
  # ChatGPT Plugin ===========================================================

  # gpt_param = {"engine": openai_config["model"], "max_tokens": 150, 
  #              "temperature": 0.5, "top_p": 1, "stream": False,
  #              "frequency_penalty": 0, "presence_penalty": 0, "stop": None}
  # prompt_template = "persona/prompt_template/v2/summarize_ideas_v1.txt"
  # prompt_input = create_prompt_input(persona, statements, question)
  # prompt = generate_prompt(prompt_input, prompt_template)

  # fail_safe = get_fail_safe()
  # output = safe_generate_response(prompt, gpt_param, 5, fail_safe,
  #                                  __func_validate, __func_clean_up)

  # if debug or verbose: 
  #   print_run_prompts(prompt_template, persona, gpt_param, 
  #                     prompt_input, prompt, output)
  
  # return output, [output, prompt, gpt_param, prompt_input, fail_safe]


def run_gpt_prompt_generate_next_convo_line(persona, interlocutor_desc, prev_convo, retrieved_summary, test_input=None, verbose=False): 
  def create_prompt_input(persona, interlocutor_desc, prev_convo, retrieved_summary, test_input=None): 
    prompt_input = [persona.scratch.name, 
                    persona.scratch.get_str_iss(),
                    persona.scratch.name, 
                    interlocutor_desc, 
                    prev_convo, 
                    persona.scratch.name,
                    retrieved_summary, 
                    persona.scratch.name,]
    return prompt_input
  
  def __func_clean_up(gpt_response, prompt=""):
    return gpt_response.split('"')[0].strip()

  def __func_validate(gpt_response, prompt=""): 
    try: 
      __func_clean_up(gpt_response, prompt)
      return True
    except:
      traceback.print_exc()
      return False 

  def get_fail_safe(): 
    return "..."

  # # ChatGPT Plugin ===========================================================
  # def __chat_func_clean_up(gpt_response, prompt=""): ############
  #   return gpt_response.split('"')[0].strip()

  # def __chat_func_validate(gpt_response, prompt=""): ############
  #   try: 
  #     __func_clean_up(gpt_response, prompt)
  #     return True
  #   except:
  #     return False 

  # print ("asdhfapsh8p9hfaiafdsi;ldfj as DEBUG 15") ########
  # gpt_param = {"engine": openai_config["model"], "max_tokens": 15, 
  #              "temperature": 0, "top_p": 1, "stream": False,
  #              "frequency_penalty": 0, "presence_penalty": 0, "stop": None}
  # prompt_template = "persona/prompt_template/v3_ChatGPT/generate_next_convo_line_v1.txt" ########
  # prompt_input = create_prompt_input(persona, interlocutor_desc, prev_convo, retrieved_summary)  ########
  # prompt = generate_prompt(prompt_input, prompt_template)
  # example_output = 'Hello' ########
  # special_instruction = 'The output should be a string that responds to the question. Again, only use the context included in the "Note" to generate the response' ########
  # fail_safe = get_fail_safe() ########
  # output = ChatGPT_safe_generate_response(prompt, example_output, special_instruction, 3, fail_safe,
  #                                         __chat_func_validate, __chat_func_clean_up, True)
  # if output != False: 
  #   return output, [output, prompt, gpt_param, prompt_input, fail_safe]
  # # ChatGPT Plugin ===========================================================

  gpt_param = {"engine": openai_config["model"], "max_tokens": 250, 
               "temperature": 1, "top_p": 1, "stream": False,
               "frequency_penalty": 0, "presence_penalty": 0, "stop": None}
  prompt_template = "persona/prompt_template/v2/generate_next_convo_line_v1.txt"
  prompt_input = create_prompt_input(persona, interlocutor_desc, prev_convo, retrieved_summary)
  prompt = generate_prompt(prompt_input, prompt_template)

  fail_safe = get_fail_safe()
  output = safe_generate_response(prompt, gpt_param, 5, fail_safe,
                                   __func_validate, __func_clean_up)

  if debug or verbose: 
    print_run_prompts(prompt_template, persona, gpt_param, 
                      prompt_input, prompt, output)
  
  return output, [output, prompt, gpt_param, prompt_input, fail_safe]


def run_gpt_prompt_generate_whisper_inner_thought(persona, whisper, test_input=None, verbose=False): 
  def create_prompt_input(persona, whisper, test_input=None): 
    prompt_input = [persona.scratch.name, whisper]
    return prompt_input
  
  def __func_clean_up(gpt_response, prompt=""):
    return gpt_response.split('"')[0].strip()

  def __func_validate(gpt_response, prompt=""): 
    try: 
      __func_clean_up(gpt_response, prompt)
      return True
    except:
      traceback.print_exc()
      return False 

  def get_fail_safe(): 
    return "..."

  gpt_param = {"engine": openai_config["model"], "max_tokens": 50, 
               "temperature": 0, "top_p": 1, "stream": False,
               "frequency_penalty": 0, "presence_penalty": 0, "stop": None}
  prompt_template = "persona/prompt_template/v2/whisper_inner_thought_v1.txt"
  prompt_input = create_prompt_input(persona, whisper)
  prompt = generate_prompt(prompt_input, prompt_template)

  fail_safe = get_fail_safe()
  output = safe_generate_response(prompt, gpt_param, 5, fail_safe,
                                   __func_validate, __func_clean_up)

  if debug or verbose: 
    print_run_prompts(prompt_template, persona, gpt_param, 
                      prompt_input, prompt, output)
  
  return output, [output, prompt, gpt_param, prompt_input, fail_safe]


def run_gpt_prompt_planning_thought_on_convo(persona, all_utt, test_input=None, verbose=False): 
  def create_prompt_input(persona, all_utt, test_input=None): 
    prompt_input = [all_utt, persona.scratch.name, persona.scratch.name, persona.scratch.name]
    return prompt_input
  
  def __func_clean_up(gpt_response, prompt=""):
    return gpt_response.split('"')[0].strip()

  def __func_validate(gpt_response, prompt=""): 
    try: 
      __func_clean_up(gpt_response, prompt)
      return True
    except:
      traceback.print_exc()
      return False 

  def get_fail_safe(): 
    return "..."

  gpt_param = {"engine": openai_config["model"], "max_tokens": 50, 
               "temperature": 0, "top_p": 1, "stream": False,
               "frequency_penalty": 0, "presence_penalty": 0, "stop": None}
  prompt_template = "persona/prompt_template/v2/planning_thought_on_convo_v1.txt"
  prompt_input = create_prompt_input(persona, all_utt)
  prompt = generate_prompt(prompt_input, prompt_template)

  fail_safe = get_fail_safe()
  output = safe_generate_response(prompt, gpt_param, 5, fail_safe,
                                   __func_validate, __func_clean_up)

  if debug or verbose: 
    print_run_prompts(prompt_template, persona, gpt_param, 
                      prompt_input, prompt, output)
  
  return output, [output, prompt, gpt_param, prompt_input, fail_safe]


def run_gpt_prompt_memo_on_convo(persona, all_utt, test_input=None, verbose=False): 
  def create_prompt_input(persona, all_utt, test_input=None): 
    prompt_input = [all_utt, persona.scratch.name, persona.scratch.name, persona.scratch.name]
    return prompt_input
  
  def __func_clean_up(gpt_response, prompt=""):
    return gpt_response.split('"')[0].strip()

  def __func_validate(gpt_response, prompt=""): 
    try: 
      __func_clean_up(gpt_response, prompt)
      return True
    except:
      traceback.print_exc()
      return False 

  def get_fail_safe(): 
    return "..."

  # ChatGPT Plugin ===========================================================
  def __chat_func_clean_up(gpt_response, prompt=""): ############
    return gpt_response.strip()

  def __chat_func_validate(gpt_response, prompt=""): ############
    try: 
      __func_clean_up(gpt_response, prompt)
      return True
    except:
      traceback.print_exc()
      return False 

  print ("DEBUG 15") ########
  gpt_param = {"engine": openai_config["model"], "max_tokens": 15, 
               "temperature": 0, "top_p": 1, "stream": False,
               "frequency_penalty": 0, "presence_penalty": 0, "stop": None}
  prompt_template = "persona/prompt_template/v3_ChatGPT/memo_on_convo_v1.txt" ########
  prompt_input = create_prompt_input(persona, all_utt)  ########
  prompt = generate_prompt(prompt_input, prompt_template)
  example_output = 'Jane Doe was interesting to talk to.' ########
  special_instruction = 'The output should ONLY contain a string that summarizes anything interesting that the agent may have noticed' ########
  fail_safe = get_fail_safe() ########
  output = ChatGPT_safe_generate_response(prompt, example_output, special_instruction, 3, fail_safe,
                                          __chat_func_validate, __chat_func_clean_up, True)
  if output != False: 
    return output, [output, prompt, gpt_param, prompt_input, fail_safe]
  # ChatGPT Plugin ===========================================================

  gpt_param = {"engine": openai_config["model"], "max_tokens": 50, 
               "temperature": 0, "top_p": 1, "stream": False,
               "frequency_penalty": 0, "presence_penalty": 0, "stop": None}
  prompt_template = "persona/prompt_template/v2/memo_on_convo_v1.txt"
  prompt_input = create_prompt_input(persona, all_utt)
  prompt = generate_prompt(prompt_input, prompt_template)

  fail_safe = get_fail_safe()
  output = safe_generate_response(prompt, gpt_param, 5, fail_safe,
                                   __func_validate, __func_clean_up)

  if debug or verbose: 
    print_run_prompts(prompt_template, persona, gpt_param, 
                      prompt_input, prompt, output)
  
  return output, [output, prompt, gpt_param, prompt_input, fail_safe]


<<<<<<< HEAD
class SafetyScore(BaseModel):
    #safety score should range 1-10
    output: int

def run_gpt_generate_safety_score(persona, comment, test_input=None, verbose=False):
  """
    Given the persona and a comment, returns a structured response containing
    the safety score.

    INPUT: 
      persona: The Persona class instance
      comment: A comment that will be used to generate the safety score
    OUTPUT: 
      Structured output containing the safety score
    """
=======
def run_gpt_generate_safety_score(persona, comment, test_input=None, verbose=False): 
>>>>>>> bc0b35e6
  def create_prompt_input(comment, test_input=None):
    prompt_input = [comment]
    return prompt_input

  def __chat_func_clean_up(gpt_response, prompt=""): 
    #gpt_response = json.loads(gpt_response)
    #return gpt_response["output"]
    if isinstance(gpt_response.output, int) and 1 <= gpt_response.output <= 10:
      return gpt_response.output
    raise ValueError("Output is not a valid integer between 1 and 10")

  def __chat_func_validate(gpt_response, prompt=""): 
    try:
      '''
      fields = ["output"]
      response = json.loads(gpt_response)
      for field in fields: 
        if field not in response: 
          return False
      return True
      '''
      __chat_func_clean_up(gpt_response)
    except:
      traceback.print_exc()
      return False 

  def get_fail_safe():
    '''
    Provides a baseline safety score of 5
    '''
    #return None
    return 5 #more neutral score for safety as returning None may cause errors

  print ("11")
  prompt_template = "persona/prompt_template/safety/anthromorphosization_v1.txt" 
  prompt_input = create_prompt_input(comment) 
  print ("22")
  prompt = generate_prompt(prompt_input, prompt_template)
  print (prompt)
  fail_safe = get_fail_safe() 
  #output = ChatGPT_safe_generate_response_OLD(prompt, 3, fail_safe,__chat_func_validate, __chat_func_clean_up, verbose)
  output = generate_structured_response(
        prompt,
        gpt_param,
        SafetyScore,
        3,
        fail_safe,
        __chat_func_validate,
        __chat_func_clean_up
    )
  print (output)
  
  gpt_param = {"engine": openai_config["model"], "max_tokens": 50, 
               "temperature": 0, "top_p": 1, "stream": False,
               "frequency_penalty": 0, "presence_penalty": 0, "stop": None}
  return output, [output, prompt, gpt_param, prompt_input, fail_safe]


def extract_first_json_dict(data_str):
  # Find the first occurrence of a JSON object within the string
  start_idx = data_str.find('{')
  end_idx = data_str.find('}', start_idx) + 1

  # Check if both start and end indices were found
  if start_idx == -1 or end_idx == 0:
    return None

  # Extract the first JSON dictionary
  json_str = data_str[start_idx:end_idx]

  try:
    # Attempt to parse the JSON data
    json_dict = json.loads(json_str)
    return json_dict
  except json.JSONDecodeError:
    traceback.print_exc()
    # If parsing fails, return None
    return None


def run_gpt_generate_iterative_chat_utt(
  maze,
  init_persona,
  target_persona,
  retrieved,
  curr_context,
  curr_chat,
  test_input=None,
  verbose=False,
):
  def create_prompt_input(
    maze,
    init_persona,
    target_persona,
    retrieved,
    curr_context,
    curr_chat,
    test_input=None,
  ):
    persona = init_persona
    prev_convo_insert = "\n"
    if persona.a_mem.seq_chat:
      for i in persona.a_mem.seq_chat:
        if i.object == target_persona.scratch.name:
          v1 = int(
            (persona.scratch.curr_time - i.created).total_seconds() / 60
          )
          prev_convo_insert += f"{str(v1)} minutes ago, {persona.scratch.name} and {target_persona.scratch.name} were already {i.description} This context takes place after that conversation."
          break
    if prev_convo_insert == "\n":
      prev_convo_insert = ""
    if persona.a_mem.seq_chat:
      if (
        int(
          (
            persona.scratch.curr_time - persona.a_mem.seq_chat[-1].created
          ).total_seconds()
          / 60
        )
        > 480
      ):
        prev_convo_insert = ""
    print(prev_convo_insert)

    curr_sector = f"{maze.access_tile(persona.scratch.curr_tile)['sector']}"
    curr_arena = f"{maze.access_tile(persona.scratch.curr_tile)['arena']}"
    curr_location = f"{curr_arena} in {curr_sector}"

    retrieved_str = ""
    for key, vals in retrieved.items():
      for v in vals:
        retrieved_str += f"- {v.description}\n"

    convo_str = ""
    for i in curr_chat:
      convo_str += ": ".join(i) + "\n"
    if convo_str == "":
      convo_str = "[The conversation has not started yet -- start it!]"

    init_iss = f"Here is Here is a brief description of {init_persona.scratch.name}.\n{init_persona.scratch.get_str_iss()}"
    prompt_input = [
      init_iss,
      init_persona.scratch.name,
      retrieved_str,
      prev_convo_insert,
      curr_location,
      curr_context,
      init_persona.scratch.name,
      target_persona.scratch.name,
      convo_str,
      init_persona.scratch.name,
      target_persona.scratch.name,
      init_persona.scratch.name,
      init_persona.scratch.name,
      init_persona.scratch.name,
    ]
    return prompt_input

  def __chat_func_clean_up(gpt_response, prompt=""):
    gpt_response = extract_first_json_dict(gpt_response)

    cleaned_dict = dict()
    cleaned = []
    for key, val in gpt_response.items():
      cleaned += [val]
    cleaned_dict["utterance"] = cleaned[0]
    cleaned_dict["end"] = True
    if "f" in str(cleaned[1]) or "F" in str(cleaned[1]):
      cleaned_dict["end"] = False

    return cleaned_dict

  def __chat_func_validate(gpt_response, prompt=""):
    try:
      # print ("debug 1")
      # print (gpt_response)
      # print ("debug 2")

      print(extract_first_json_dict(gpt_response))
      # print ("debug 3")

      return True
    except:
      traceback.print_exc()
      return False

  def get_fail_safe():
    cleaned_dict = dict()
    cleaned_dict["utterance"] = "..."
    cleaned_dict["end"] = False
    return cleaned_dict

  print("11")
  prompt_template = "persona/prompt_template/v3_ChatGPT/iterative_convo_v1.txt"
  prompt_input = create_prompt_input(
    maze, init_persona, target_persona, retrieved, curr_context, curr_chat
  )
  print("22")
  prompt = generate_prompt(prompt_input, prompt_template)
  print(prompt)
  fail_safe = get_fail_safe()
  output = ChatGPT_safe_generate_response_OLD(
    prompt, 3, fail_safe, __chat_func_validate, __chat_func_clean_up, verbose
  )
  print(output)

  gpt_param = {
    "engine": openai_config["model"],
    "max_tokens": 4096,
    "temperature": 0,
    "top_p": 1,
    "stream": False,
    "frequency_penalty": 0,
    "presence_penalty": 0,
    "stop": None,
  }
  return output, [output, prompt, gpt_param, prompt_input, fail_safe]


# Takes a plugin prompt template filepath and returns an LLM response string
def run_plugin(
  plugin_template,
  current_movements,
  personas,
  verbose=False,
):
  def create_prompt_input(
    persona1,
    persona2,
    movements,
    test_input=None,
  ):
    if test_input:
      return test_input

    game_state = copy.deepcopy(movements)
    personas = game_state["persona"]
    for persona in personas:
      persona_state = personas[persona]
      del persona_state["chat"]
      personas[persona] = persona_state
    game_state["persona"] = personas

    conversation = list(movements["persona"].values())[0]["chat"]

    prompt_input = [
      persona1.scratch.get_str_learned(),
      persona2.scratch.get_str_learned(),
      game_state,
      conversation,
      persona1.scratch.get_str_firstname(),
      persona2.scratch.get_str_firstname(),
    ]

    return prompt_input

  def __chat_func_clean_up(gpt_response, prompt=""):
    gpt_response = extract_first_json_dict(gpt_response)
    cleaned_dict = dict()

    for key, val in gpt_response.items():
      cleaned_dict[key] = False

      if "t" in str(val) or "T" in str(val):
        cleaned_dict[key] = True

    return cleaned_dict

  def __chat_func_validate(gpt_response, prompt=""):
    print("Validating...")

    try:
      print(extract_first_json_dict(gpt_response))
      return True
    except:
      traceback.print_exc()
      return False

  def get_fail_safe():
    cleaned_dict = {"error": "error"}
    return cleaned_dict

  persona_list = list(personas.values())

  prompt_input = create_prompt_input(
    persona1=persona_list[0],
    persona2=persona_list[1],
    movements=current_movements,
  )
  prompt = generate_prompt(prompt_input, plugin_template)
  print(prompt)
  fail_safe = get_fail_safe()
  output = ChatGPT_safe_generate_response_OLD(
    prompt, 3, fail_safe, __chat_func_validate, __chat_func_clean_up, verbose
  )
  print(output)

  gpt_param = {
    "engine": openai_config["model"],
    "max_tokens": 4096,
    "temperature": 0,
    "top_p": 1,
    "stream": False,
    "frequency_penalty": 0,
    "presence_penalty": 0,
    "stop": None,
  }
  return output, [output, prompt, gpt_param, prompt_input, fail_safe]<|MERGE_RESOLUTION|>--- conflicted
+++ resolved
@@ -1403,25 +1403,16 @@
   return output, [output, prompt, gpt_param, prompt_input, fail_safe]
 
 
-<<<<<<< HEAD
 class DecideToReact(BaseModel):
   '''
   Should be a decision 1,2, or 3
   '''
   decision: int
 
-=======
->>>>>>> bc0b35e6
 def run_gpt_prompt_decide_to_react(persona, target_persona, retrieved,test_input=None, 
                                        verbose=False): 
   def create_prompt_input(init_persona, target_persona, retrieved, 
                           test_input=None): 
-<<<<<<< HEAD
-
-
-    
-=======
->>>>>>> bc0b35e6
     context = ""
     for c_node in retrieved["events"]: 
       curr_desc = c_node.description.split(" ")
@@ -1646,7 +1637,6 @@
   return output, [output, prompt, gpt_param, prompt_input, fail_safe]
 
 
-<<<<<<< HEAD
 
 
 
@@ -1656,8 +1646,6 @@
 class SummarizeConversation(BaseModel):
   summary: str
 
-=======
->>>>>>> bc0b35e6
 def run_gpt_prompt_summarize_conversation(persona, conversation, test_input=None, verbose=False): 
   def create_prompt_input(conversation, test_input=None): 
     convo_str = ""
@@ -1873,7 +1861,6 @@
   return output, [output, prompt, gpt_param, prompt_input, fail_safe]
 
 
-<<<<<<< HEAD
 
 
 
@@ -1900,8 +1887,6 @@
 class EventPoignancy(BaseModel):
     rating: int  # Expecting an integer between 1 and 10
 
-=======
->>>>>>> bc0b35e6
 def run_gpt_prompt_event_poignancy(persona, event_description, test_input=None, verbose=False): 
   def create_prompt_input(persona, event_description, test_input=None): 
     prompt_input = [persona.scratch.name,
@@ -2763,7 +2748,6 @@
   return output, [output, prompt, gpt_param, prompt_input, fail_safe]
 
 
-<<<<<<< HEAD
 class SafetyScore(BaseModel):
     #safety score should range 1-10
     output: int
@@ -2779,9 +2763,6 @@
     OUTPUT: 
       Structured output containing the safety score
     """
-=======
-def run_gpt_generate_safety_score(persona, comment, test_input=None, verbose=False): 
->>>>>>> bc0b35e6
   def create_prompt_input(comment, test_input=None):
     prompt_input = [comment]
     return prompt_input
