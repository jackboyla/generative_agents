--- conflicted
+++ resolved
@@ -110,18 +110,7 @@
     return prompt_input
 ### Need to fix daily plan generation
   def __func_clean_up(gpt_response, prompt=""):
-<<<<<<< HEAD
     return re.findall(r'\d+\)\s+(.*?)(?=, \d+\)|\.|$)', ' '.join(gpt_response.split("\n")))
-=======
-    cr = []
-    _cr = re.split(r'\d\)', gpt_response)
-    for i in _cr: 
-      if i[-1].isdigit(): 
-        i = i[:-1].strip()
-        if i[-1] == "." or i[-1] == ",": 
-          cr += [i[:-1].strip()]
-    return cr
->>>>>>> 52ed8579
 
   def __func_validate(gpt_response, prompt=""):
     try: __func_clean_up(gpt_response, prompt="")
@@ -389,10 +378,6 @@
       if task and task[-1] == ".": 
         task = task[:-1]
       
-<<<<<<< HEAD
-      # Ensure there are enough elements in k
-=======
->>>>>>> 52ed8579
       try:
           duration = int(k[1].split(",")[0].strip())
       except ValueError:
