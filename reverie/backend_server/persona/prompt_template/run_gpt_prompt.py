"""
Author: Joon Sung Park (joonspk@stanford.edu)

File: run_gpt_prompt.py
Description: Defines all run gpt prompt functions. These functions directly
interface with the safe_generate_response function.
"""

import re
import datetime
import ast
import copy
import json
from pathlib import Path
import random
import string
import traceback
from pydantic import BaseModel, field_validator

import sys
sys.path.append('../../')
from utils import debug
from persona.prompt_template.gpt_structure import (
  generate_prompt,
  safe_generate_response,
  safe_generate_structured_response,
  ChatGPT_safe_generate_response,
  ChatGPT_safe_generate_structured_response,
)
from persona.prompt_template.print_prompt import print_run_prompts

config_path = Path("../../openai_config.json")
with open(config_path, "r") as f:
  openai_config = json.load(f)

USE_REGEX = True

def get_random_alphanumeric(i=6, j=6): 
  """
  Returns a random alpha numeric strength that has the length of somewhere
  between i and j. 

  INPUT: 
    i: min_range for the length
    j: max_range for the length
  OUTPUT: 
    an alpha numeric str with the length of somewhere between i and j.
  """
  k = random.randint(i, j)
  x = ''.join(random.choices(string.ascii_letters + string.digits, k=k))
  return x


##############################################################################
# CHAPTER 1: Run GPT Prompt
##############################################################################

class WakeUpHour(BaseModel):
  wake_up_hour: int

def run_gpt_prompt_wake_up_hour(persona, test_input=None, verbose=False): 
  """
  Given the persona, returns an integer that indicates the hour when the 
  persona wakes up.  

  INPUT: 
    persona: The Persona class instance 
  OUTPUT: 
    integer for the wake up hour.
  """
  def create_prompt_input(persona, test_input=None): 
    if test_input: return test_input
    prompt_input = [persona.scratch.get_str_iss(),
                    persona.scratch.get_str_lifestyle(),
                    persona.scratch.get_str_firstname()]
    return prompt_input

  def __func_clean_up(gpt_response, prompt=""):
    if isinstance(gpt_response.wake_up_hour, int):
      return gpt_response.wake_up_hour
    raise TypeError("wake_up_hour of type int not found")
  
  def __func_validate(gpt_response, prompt=""): 
    try: __func_clean_up(gpt_response, prompt="")
    except:
      traceback.print_exc()
      return False
    return True

  def get_fail_safe(): 
    fs = 8
    return fs

  gpt_param = {"engine": openai_config["model"], "max_tokens": 100,
             "temperature": 0.8, "top_p": 1, "stream": False,
             "frequency_penalty": 0, "presence_penalty": 0, "stop": ["\n"]}
  prompt_template = "persona/prompt_template/v2/wake_up_hour_v1.txt"
  prompt_input = create_prompt_input(persona, test_input)
  prompt = generate_prompt(prompt_input, prompt_template)
  fail_safe = get_fail_safe()

  output = safe_generate_structured_response(
    prompt,
    gpt_param,
    WakeUpHour,
    5,
    fail_safe,
    __func_validate,
    __func_clean_up
  )
  
  if debug or verbose: 
    print_run_prompts(prompt_template, persona, gpt_param, 
                      prompt_input, prompt, output)
    
  return output, [output, prompt, gpt_param, prompt_input, fail_safe]


class DailyPlan(BaseModel):
  daily_plan: list[str]

def run_gpt_prompt_daily_plan(persona, 
                              wake_up_hour, 
                              test_input=None, 
                              verbose=False):
  """
  Basically the long term planning that spans a day. Returns a list of actions
  that the persona will take today. Usually comes in the following form: 
  'wake up and complete the morning routine at 6:00 am', 
  'eat breakfast at 7:00 am',.. 
  Note that the actions come without a period. 

  INPUT: 
    persona: The Persona class instance 
  OUTPUT: 
    a list of daily actions in broad strokes.
  """
  def create_prompt_input(persona, wake_up_hour, test_input=None):
    if test_input: return test_input
    prompt_input = []
    prompt_input += [persona.scratch.get_str_iss()]
    prompt_input += [persona.scratch.get_str_lifestyle()]
    prompt_input += [persona.scratch.get_str_curr_date_str()]
    prompt_input += [persona.scratch.get_str_firstname()]
    prompt_input += [f"{str(wake_up_hour)}:00 am"]
    return prompt_input

  def __func_clean_up(gpt_response, prompt=""):
    return gpt_response.daily_plan

  def __func_validate(gpt_response, prompt=""):
    try: __func_clean_up(gpt_response, prompt="")
    except:
      traceback.print_exc()
      return False
    return True

  def get_fail_safe(): 
    fs = ['wake up and complete the morning routine at 6:00 am', 
          'eat breakfast at 7:00 am', 
          'read a book from 8:00 am to 12:00 pm', 
          'have lunch at 12:00 pm', 
          'take a nap from 1:00 pm to 4:00 pm', 
          'relax and watch TV from 7:00 pm to 8:00 pm', 
          'go to bed at 11:00 pm'] 
    return fs

  gpt_param = {"engine": openai_config["model"], "max_tokens": 2000, 
               "temperature": 1, "top_p": 1, "stream": False,
               "frequency_penalty": 0, "presence_penalty": 0, "stop": None}
  prompt_template = "persona/prompt_template/v2/daily_planning_v6.txt"
  prompt_input = create_prompt_input(persona, wake_up_hour, test_input)
  prompt = generate_prompt(prompt_input, prompt_template)
  fail_safe = get_fail_safe()

  output = safe_generate_structured_response(
    prompt,
    gpt_param,
    DailyPlan,
    5,
    fail_safe,
    __func_validate,
    __func_clean_up
  )

  if debug or verbose: 
    print_run_prompts(prompt_template, persona, gpt_param, 
                      prompt_input, prompt, output)
    
  return output, [output, prompt, gpt_param, prompt_input, fail_safe]


class Activity(BaseModel):
  date_and_time: str
  activity: str

class HourlySchedule(BaseModel):
  hourly_schedule: list[Activity]

def run_gpt_prompt_generate_hourly_schedule(
  persona,
  curr_hour_str,
  p_f_ds_hourly_org,
  hour_str,
  intermission2=None,
  test_input=None,
  verbose=False,
  all_in_one=False,
):
  def create_prompt_input(
    persona,
    curr_hour_str,
    p_f_ds_hourly_org,
    hour_str,
    intermission2=None,
    test_input=None
  ):
    if test_input:
      return test_input

    schedule_format = '{"hourly_schedule": ['
    for i in range(4):
      hour = hour_str[i]
      schedule_format += f"{{\"date_and_time\":\"{persona.scratch.get_str_curr_date_str()} -- {hour}\","
      schedule_format += '"activity":"[Fill in]"},'
    schedule_format += " ... , "
    schedule_format += f"{{\"date_and_time\":\"{persona.scratch.get_str_curr_date_str()} -- 11:00 PM}}\","
    schedule_format += '"activity":"[Fill in]"}]}'

    if not all_in_one:
      intermission_str = "Complete the given hourly schedule for the following person, filling out the whole rest of their day."
    else:
      intermission_str = "Create an hourly schedule for the following person to fill out their whole day."
    intermission_str += "\nHere is the originally intended hourly breakdown of"
    intermission_str += f" {persona.scratch.get_str_firstname()}'s schedule today: "
    for count, task in enumerate(persona.scratch.daily_req): 
      intermission_str += f"{str(count+1)}) {task}, "
    intermission_str = intermission_str[:-2]

    prior_schedule = ""
    if p_f_ds_hourly_org and not all_in_one:
      prior_schedule = "\nExisting schedule:\n"
      for count, task in enumerate(p_f_ds_hourly_org): 
        prior_schedule += f"[{persona.scratch.get_str_curr_date_str()} --"
        prior_schedule += f" {hour_str[count]}] Activity:"
        prior_schedule += f" {persona.scratch.get_str_firstname()}"
        prior_schedule += f" is {task}\n"
    # prior_schedule = ""

    # prompt_ending = f"[{persona.scratch.get_str_curr_date_str()}"
    # prompt_ending += f" -- {curr_hour_str}] Activity:"
    # prompt_ending += f" {persona.scratch.get_str_firstname()}"
    if not all_in_one:
      prompt_ending = "Completed hourly schedule (start from the hour after the existing schedule ends, and use present progressive tense, e.g. 'waking up and completing the morning routine'):"
    else:
      prompt_ending = "Hourly schedule for the whole day (use present progressive tense, e.g. 'waking up and completing the morning routine'):"

    if intermission2: 
      intermission2 = f"\n{intermission2}"

    # Construct the final prompt input
    prompt_input = [schedule_format]

    prompt_input += [persona.scratch.get_str_iss()]

    prompt_input += [intermission_str]

    prompt_input += [prior_schedule + "\n"]

    if intermission2: 
      prompt_input += [intermission2]
    else: 
      prompt_input += [""]

    prompt_input += [prompt_ending]

    return prompt_input

  def __func_clean_up(gpt_response: HourlySchedule, prompt=""):
    if not all_in_one:
      activity = gpt_response.hourly_schedule[0].activity
      activity = activity.strip("[]")
      activity = activity.removeprefix(persona.scratch.get_str_firstname()).strip()
      activity = activity.removeprefix("is ")
      return activity
    else:
      activities = []
      for item in gpt_response.hourly_schedule:
        activity = item.activity.strip("[]")
        activity = activity.removeprefix(persona.scratch.get_str_firstname()).strip()
        activity = activity.removeprefix("is ")
        activities += [activity]
      return activities

  def __func_validate(gpt_response, prompt=""):
    try:
      __func_clean_up(gpt_response, prompt)
      return True
    except Exception as e:
      print("Validation failed: ", e)
      traceback.print_exc()
      return False

  def get_fail_safe(): 
    fs = "idle"
    return fs

  gpt_param = {"engine": openai_config["model"], "max_tokens": 5000, 
               "temperature": 0.5, "top_p": 1, "stream": False,
               "frequency_penalty": 0, "presence_penalty": 0, "stop": ["\n"]}
  prompt_template = "persona/prompt_template/v2/generate_hourly_schedule_v2.txt"
  prompt_input = create_prompt_input(persona, 
                                     curr_hour_str, 
                                     p_f_ds_hourly_org,
                                     hour_str, 
                                     intermission2,
                                     test_input)
  prompt = generate_prompt(prompt_input, prompt_template)
  fail_safe = get_fail_safe()
  
  output = safe_generate_structured_response(
    prompt,
    gpt_param,
    HourlySchedule,
    5,
    fail_safe,
    __func_validate,
    __func_clean_up
  )
  
  if debug or verbose: 
    print_run_prompts(prompt_template, persona, gpt_param, 
                      prompt_input, prompt, output)
    
  return output, [output, prompt, gpt_param, prompt_input, fail_safe]


class Subtask(BaseModel):
  task: str
  duration: int
  minutes_left: int

class TaskDecomposition(BaseModel):
  subtasks: list[Subtask]

def run_gpt_prompt_task_decomp(persona, 
                               task, 
                               duration, 
                               test_input=None, 
                               verbose=False): 
  def create_prompt_input(persona, task, duration, test_input=None):

    """
    Today is Saturday June 25. From 00:00 ~ 06:00am, Maeve is 
    planning on sleeping, 06:00 ~ 07:00am, Maeve is 
    planning on waking up and doing her morning routine, 
    and from 07:00am ~08:00am, Maeve is planning on having breakfast.  
    """
      
    curr_f_org_index = persona.scratch.get_f_daily_schedule_hourly_org_index()
    all_indices = []
    # if curr_f_org_index > 0: 
    #   all_indices += [curr_f_org_index-1]
    all_indices += [curr_f_org_index]
    if curr_f_org_index+1 <= len(persona.scratch.f_daily_schedule_hourly_org): 
      all_indices += [curr_f_org_index+1]
    if curr_f_org_index+2 <= len(persona.scratch.f_daily_schedule_hourly_org): 
      all_indices += [curr_f_org_index+2]

    curr_time_range = ""

    print ("DEBUG")
    print (persona.scratch.f_daily_schedule_hourly_org)
    print (all_indices)

    summ_str = f'Today is {persona.scratch.curr_time.strftime("%B %d, %Y")}. '
    summ_str += f'From '
    for index in all_indices: 
      print ("index", index)
      if index < len(persona.scratch.f_daily_schedule_hourly_org): 
        start_min = 0
        for i in range(index): 
          start_min += persona.scratch.f_daily_schedule_hourly_org[i][1]
        end_min = start_min + persona.scratch.f_daily_schedule_hourly_org[index][1]
        start_time = (datetime.datetime.strptime("00:00:00", "%H:%M:%S") 
                      + datetime.timedelta(minutes=start_min)) 
        end_time = (datetime.datetime.strptime("00:00:00", "%H:%M:%S") 
                      + datetime.timedelta(minutes=end_min)) 
        start_time_str = start_time.strftime("%H:%M%p")
        end_time_str = end_time.strftime("%H:%M%p")
        summ_str += f"{start_time_str} ~ {end_time_str}, {persona.name} is planning on {persona.scratch.f_daily_schedule_hourly_org[index][0]}, "
        if curr_f_org_index+1 == index:
          curr_time_range = f'{start_time_str} ~ {end_time_str}'
    summ_str = summ_str[:-2] + "."

    prompt_input = []
    prompt_input += [persona.scratch.get_str_iss()]
    prompt_input += [summ_str]
    # prompt_input += [persona.scratch.get_str_curr_date_str()]
    prompt_input += [persona.scratch.get_str_firstname()]
    prompt_input += [persona.scratch.get_str_firstname()]
    prompt_input += [task]
    prompt_input += [curr_time_range]
    prompt_input += [duration]
    prompt_input += [persona.scratch.get_str_firstname()]
    return prompt_input

  def __func_clean_up(gpt_response: TaskDecomposition, prompt=""):
    debug = True

    if debug:
      print (gpt_response)
      print ("-==- -==- -==- ")
      print("(cleanup func): Enter function")

    final_task_list = []

    for count, subtask in enumerate(gpt_response.subtasks):
      task = subtask.task.strip().strip('.')

      # Get rid of "1)", "2)", etc. at start of string if it exists
      if task[1] == ")":
        task = task[2:].strip()
      # Get rid of "Isabella is " at start of string if it exists
      if task.startswith(persona.scratch.get_str_firstname()):
        task = " is ".join(task.split(" is ")[1:])

      final_task_list += [[task, subtask.duration]]

    if debug:
      print("(cleanup func) Unpacked (final_task_list)): ", final_task_list)
      print("(cleanup func) Prompt:", prompt)

    total_expected_min = int(
      prompt.split(
        "(total duration in minutes"
      )[-1].split("):")[0].strip()
    )

    if debug:
      print("(cleanup func) Expected Minutes:", total_expected_min)

    # TODO -- now, you need to make sure that this is the same as the sum of 
    #         the current action sequence.
    curr_min_slot = [["dummy", -1],] # (task_name, task_index)
    for count, split_task in enumerate(final_task_list):
      i_task = split_task[0]
      i_duration = split_task[1]

      i_duration -= (i_duration % 5)
      if i_duration > 0:
        for _j in range(i_duration):
          curr_min_slot += [(i_task, count)]
    curr_min_slot = curr_min_slot[1:]

    if len(curr_min_slot) > total_expected_min:
      last_task = curr_min_slot[60]
      for i in range(1, 6):
        curr_min_slot[-1 * i] = last_task
    elif len(curr_min_slot) < total_expected_min:
      last_task = curr_min_slot[-1]
      for i in range(total_expected_min - len(curr_min_slot)):
        curr_min_slot += [last_task]

    return_task_list = [["dummy", -1],]
    for task, _task_index in curr_min_slot:
      if task != return_task_list[-1][0]:
        return_task_list += [[task, 1]]
      else:
        return_task_list[-1][1] += 1
    final_task_list = return_task_list[1:]

    return final_task_list

  def __func_validate(gpt_response, prompt=""): 
    try: 
      __func_clean_up(gpt_response, prompt)
    except Exception as e:
      print("Validation failed: ", e)
      traceback.print_exc()
      return False
    return gpt_response

  def get_fail_safe(): 
    fs = ["idle", 5]
    return fs

  gpt_param = {"engine": openai_config["model"], "max_tokens": 5000, 
             "temperature": 0, "top_p": 1, "stream": False,
             "frequency_penalty": 0, "presence_penalty": 0, "stop": None}
  prompt_template = "persona/prompt_template/v2/task_decomp_v3.txt"
  prompt_input = create_prompt_input(persona, task, duration)
  prompt = generate_prompt(prompt_input, prompt_template)
  fail_safe = get_fail_safe()

  output = safe_generate_structured_response(
    prompt,
    gpt_param,
    TaskDecomposition,
    5,
    get_fail_safe(),
    __func_validate,
    __func_clean_up
  )

  # print ("DEBUG")  
  # print("PROMPT:")
  # print (prompt)
  # print("\nOUTPUT:")
  # print (output)

  fin_output = []
  time_sum = 0
  for i_task, i_duration in output: 
    time_sum += i_duration

    # if time_sum < duration: 
    if time_sum <= duration: 
      fin_output += [[i_task, i_duration]]
    else: 
      break
  ftime_sum = 0
  for _fi_task, fi_duration in fin_output: 
    ftime_sum += fi_duration
  
  fin_output[-1][1] += (duration - ftime_sum)
  output = fin_output 

  task_decomp = output
  ret = []
  for decomp_task, duration in task_decomp: 
    ret += [[f"{task} ({decomp_task})", duration]]
  output = ret

  if verbose: 
    print_run_prompts(prompt_template, persona, gpt_param, 
                      prompt_input, prompt, output)
    
  return output, [output, prompt, gpt_param, prompt_input, fail_safe]

class ActionLoc(BaseModel):
    '''
    Action Location class to be used for action sector and action arena
    Takes in "Answer: {name}" and reduces to just name.
    Also hanldes an input of {name}
    '''
    name: str

    # Validator to clean up input and ensure only arena name is stored
    @field_validator('name')
    def extract_name(cls, value):
        if value.startswith("Answer:"):
            # Remove "Answer:" prefix and strip surrounding spaces
            value = value[len("Answer:"):].strip()
            # Remove surrounding curly brackets if present
        value = re.sub(r'^\{|\}$', '', value).strip()
        return value.strip()  # Ensure no leading or trailing spaces

def run_gpt_prompt_action_sector(action_description, 
                                persona, 
                                maze, 
                                test_input=None, 
                                verbose=False):
  def create_prompt_input(action_description, persona, maze, test_input=None): 
    act_world = f"{maze.access_tile(persona.scratch.curr_tile)['world']}"
    
    prompt_input = []
    
    prompt_input += [persona.scratch.get_str_name()]
    prompt_input += [persona.scratch.living_area.split(":")[1]]
    x = f"{act_world}:{persona.scratch.living_area.split(':')[1]}"
    prompt_input += [persona.s_mem.get_str_accessible_sector_arenas(x)]


    prompt_input += [persona.scratch.get_str_name()]
    prompt_input += [f"{maze.access_tile(persona.scratch.curr_tile)['sector']}"]
    x = f"{act_world}:{maze.access_tile(persona.scratch.curr_tile)['sector']}"
    prompt_input += [persona.s_mem.get_str_accessible_sector_arenas(x)]

    if persona.scratch.get_str_daily_plan_req() != "": 
      prompt_input += [f"\n{persona.scratch.get_str_daily_plan_req()}"]
    else: 
      prompt_input += [""]


    # MAR 11 TEMP
    accessible_sector_str = persona.s_mem.get_str_accessible_sectors(act_world)
    curr = accessible_sector_str.split(", ")
    fin_accessible_sectors = []
    for i in curr: 
      if "'s house" in i: 
        if persona.scratch.last_name in i: 
          fin_accessible_sectors += [i]
      else: 
        fin_accessible_sectors += [i]
    accessible_sector_str = ", ".join(fin_accessible_sectors)
    # END MAR 11 TEMP

    prompt_input += [accessible_sector_str]



    action_description_1 = action_description
    action_description_2 = action_description
    if "(" in action_description: 
      action_description_1 = action_description.split("(")[0].strip()
      action_description_2 = action_description.split("(")[-1][:-1]
    prompt_input += [persona.scratch.get_str_name()]
    prompt_input += [action_description_1]

    prompt_input += [action_description_2]
    prompt_input += [persona.scratch.get_str_name()]
    return prompt_input


  def __func_clean_up(gpt_response, prompt=""):
    #return ''.join(gpt_response.split("}")[0]).strip().strip("{").strip()
    return gpt_response.name

  def __func_validate(gpt_response, prompt=""): 
    sector = __func_clean_up(gpt_response)
    if len(sector.strip()) < 1: 
      return False
    if "}" in sector:
      return False
    if "," in sector: 
      return False
    return True
  
  def get_fail_safe(): 
    fs = ("main room")
    return fs

  # # ChatGPT Plugin ===========================================================
  # def __chat_func_clean_up(gpt_response, prompt=""): ############
  #   cr = gpt_response.strip()
  #   return cr

  # def __chat_func_validate(gpt_response, prompt=""): ############
  #   try: 
  #     gpt_response = __func_clean_up(gpt_response, prompt="")
  #   except: 
  #     return False
  #   return True 

  # print ("asdhfapsh8p9hfaiafdsi;ldfj as DEBUG 20") ########
  # gpt_param = {"engine": openai_config["model"], "max_tokens": 15, 
  #              "temperature": 0, "top_p": 1, "stream": False,
  #              "frequency_penalty": 0, "presence_penalty": 0, "stop": None}
  # prompt_template = "persona/prompt_template/v3_ChatGPT/action_location_sector_v2.txt" ########
  # prompt_input = create_prompt_input(action_description, persona, maze)  ########
  # prompt = generate_prompt(prompt_input, prompt_template)
  # example_output = "Johnson Park" ########
  # special_instruction = "The value for the output must contain one of the area options above verbatim (including lower/upper case)." ########
  # fail_safe = get_fail_safe() ########
  # output = ChatGPT_safe_generate_response(prompt, example_output, special_instruction, 3, fail_safe,
  #                                         __chat_func_validate, __chat_func_clean_up, True)
  # if output != False: 
  #   return output, [output, prompt, gpt_param, prompt_input, fail_safe]
  # # ChatGPT Plugin ===========================================================

  gpt_param = {"engine": openai_config["model"], "max_tokens": 15, 
               "temperature": 0, "top_p": 1, "stream": False,
               "frequency_penalty": 0, "presence_penalty": 0, "stop": None}
  prompt_template = "persona/prompt_template/v1/action_location_sector_v1.txt"
  prompt_input = create_prompt_input(action_description, persona, maze)
  prompt = generate_prompt(prompt_input, prompt_template)
  fail_safe = get_fail_safe()
  #output = safe_generate_response(prompt, gpt_param, 5, fail_safe, __func_validate, __func_clean_up)
  output = generate_structured_response(prompt, gpt_param, ActionLoc ,5, fail_safe,__func_validate, __func_clean_up, verbose=False)
  y = f"{maze.access_tile(persona.scratch.curr_tile)['world']}"
  x = [i.strip() for i in persona.s_mem.get_str_accessible_sectors(y).split(",")]
  if output not in x: 
    # output = random.choice(x)
    output = persona.scratch.living_area.split(":")[1]

  # print ("DEBUG", random.choice(x), "------", output)

  if debug or verbose: 
    print_run_prompts(prompt_template, persona, gpt_param, 
                      prompt_input, prompt, output)

  return output, [output, prompt, gpt_param, prompt_input, fail_safe]


  
def run_gpt_prompt_action_arena(action_description, 
                                persona, 
                                maze, act_world, act_sector,
                                test_input=None, 
                                verbose=False):
  def create_prompt_input(action_description, persona, maze, act_world, act_sector, test_input=None): 
    prompt_input = []
    # prompt_input += [persona.scratch.get_str_name()]
    # prompt_input += [maze.access_tile(persona.scratch.curr_tile)["arena"]]
    # prompt_input += [maze.access_tile(persona.scratch.curr_tile)["sector"]]
    prompt_input += [persona.scratch.get_str_name()]
    x = f"{act_world}:{act_sector}"
    prompt_input += [act_sector]

    # MAR 11 TEMP
    accessible_arena_str = persona.s_mem.get_str_accessible_sector_arenas(x)
    curr = accessible_arena_str.split(", ")
    fin_accessible_arenas = []
    for i in curr: 
      if "'s room" in i: 
        if persona.scratch.last_name in i: 
          fin_accessible_arenas += [i]
      else: 
        fin_accessible_arenas += [i]
    accessible_arena_str = ", ".join(fin_accessible_arenas)
    # END MAR 11 TEMP


    prompt_input += [accessible_arena_str]


    action_description_1 = action_description
    action_description_2 = action_description
    if "(" in action_description: 
      action_description_1 = action_description.split("(")[0].strip()
      action_description_2 = action_description.split("(")[-1][:-1]
    prompt_input += [persona.scratch.get_str_name()]
    prompt_input += [action_description_1]

    prompt_input += [action_description_2]
    prompt_input += [persona.scratch.get_str_name()]

    

    prompt_input += [act_sector]

    prompt_input += [accessible_arena_str]
    # prompt_input += [maze.access_tile(persona.scratch.curr_tile)["arena"]]
    # x = f"{maze.access_tile(persona.scratch.curr_tile)['world']}:{maze.access_tile(persona.scratch.curr_tile)['sector']}:{maze.access_tile(persona.scratch.curr_tile)['arena']}"
    # prompt_input += [persona.s_mem.get_str_accessible_arena_game_objects(x)]

    
    return prompt_input

  def __func_clean_up(gpt_response, prompt=""):
    #arena = gpt_response.answer.strip().strip("Answer:").strip().strip("{}").strip()
    return gpt_response.name

  def __func_validate(gpt_response, prompt=""): 
    arena = __func_clean_up(gpt_response)
    if len(arena.strip()) < 1: 
      return False
    if "}" in arena:
      return False
    if "," in arena: 
      return False
    return True
  
  def get_fail_safe(): 
    fs = ("main room")
    return fs

  gpt_param = {"engine": openai_config["model"], "max_tokens": 15, 
               "temperature": 0, "top_p": 1, "stream": False,
               "frequency_penalty": 0, "presence_penalty": 0, "stop": None}
  prompt_template = "persona/prompt_template/v1/action_location_object_vMar11.txt"
  prompt_input = create_prompt_input(action_description, persona, maze, act_world, act_sector)
  prompt = generate_prompt(prompt_input, prompt_template)

  fail_safe = get_fail_safe()
  #output = safe_generate_response(prompt, gpt_param, 5, fail_safe,__func_validate, __func_clean_up, verbose=False)
  output = generate_structured_response(prompt, gpt_param, ActionLoc ,5, fail_safe,__func_validate, __func_clean_up, verbose=False)
  print (output)
  # y = f"{act_world}:{act_sector}"
  # x = [i.strip() for i in persona.s_mem.get_str_accessible_sector_arenas(y).split(",")]
  # if output not in x: 
  #   output = random.choice(x)

  if debug or verbose: 
    print_run_prompts(prompt_template, persona, gpt_param, 
                      prompt_input, prompt, output)

  return output, [output, prompt, gpt_param, prompt_input, fail_safe]



def run_gpt_prompt_action_game_object(action_description, 
                                      persona, 
                                      maze,
                                      temp_address,
                                      test_input=None, 
                                      verbose=False): 
  def create_prompt_input(action_description, 
                          persona, 
                          temp_address, 
                          test_input=None): 
    prompt_input = []
    if "(" in action_description: 
      action_description = action_description.split("(")[-1][:-1]
      
    prompt_input += [action_description]
    prompt_input += [persona
                     .s_mem.get_str_accessible_arena_game_objects(temp_address)]
    return prompt_input
  
  def __func_validate(gpt_response, prompt=""): 
    if len(gpt_response.strip()) < 1: 
      return False
    return True

  def __func_clean_up(gpt_response, prompt=""):
    return ''.join(gpt_response.split("---")[0]).strip()

  def get_fail_safe(): 
    fs = ("bed")
    return fs

  gpt_param = {"engine": openai_config["model"], "max_tokens": 15, 
               "temperature": 0, "top_p": 1, "stream": False,
               "frequency_penalty": 0, "presence_penalty": 0, "stop": None}
  prompt_template = "persona/prompt_template/v1/action_object_v2.txt"
  prompt_input = create_prompt_input(action_description, 
                                     persona, 
                                     temp_address, 
                                     test_input)
  prompt = generate_prompt(prompt_input, prompt_template)

  fail_safe = get_fail_safe()
  output = safe_generate_response(prompt, gpt_param, 5, fail_safe,
                                   __func_validate, __func_clean_up)

  x = [i.strip() for i in persona.s_mem.get_str_accessible_arena_game_objects(temp_address).split(",")]
  if output not in x: 
    output = random.choice(x)

  if debug or verbose: 
    print_run_prompts(prompt_template, persona, gpt_param, 
                      prompt_input, prompt, output)
  
  return output, [output, prompt, gpt_param, prompt_input, fail_safe]


def run_gpt_prompt_pronunciatio(action_description, persona, verbose=False): 
  def create_prompt_input(action_description): 
    if "(" in action_description: 
      action_description = action_description.split("(")[-1].split(")")[0]
    prompt_input = [action_description]
    return prompt_input
  
  # def __func_clean_up(gpt_response, prompt=""):
  #   cr = gpt_response.strip()
  #   if len(cr) > 3:
  #     cr = cr[:3]
  #   return cr

  # def __func_validate(gpt_response, prompt=""): 
  #   try: 
  #     __func_clean_up(gpt_response, prompt="")
  #     if len(gpt_response) == 0: 
  #       return False
  #   except: return False
  #   return True 

  def get_fail_safe(): 
    fs = "😋"
    return fs


  # ChatGPT Plugin ===========================================================
  def __chat_func_clean_up(gpt_response, prompt=""): ############
    pattern = r'[\U0001F600-\U0001F64F\U0001F300-\U0001F5FF\U0001F680-\U0001F6FF\U0001F700-\U0001F77F\U0001F780-\U0001F7FF\U0001F800-\U0001F8FF\U0001F900-\U0001F9FF\U0001FA00-\U0001FA6F\U0001FA70-\U0001FAFF]'
    result = re.search(pattern, gpt_response)
    if result:
      return result.group()
    raise ValueError("No emoji found in the response.")

  def __chat_func_validate(gpt_response, prompt=""): ############
    try: 
      __chat_func_clean_up(gpt_response, prompt="")
      if len(gpt_response) == 0: 
        return False
    except:
      traceback.print_exc()
      return False
    return True 

  print ("DEBUG 4") ########
  gpt_param = {"engine": openai_config["model"], "max_tokens": 15, 
               "temperature": 0, "top_p": 1, "stream": False,
               "frequency_penalty": 0, "presence_penalty": 0, "stop": None}
  prompt_template = "persona/prompt_template/v3_ChatGPT/generate_pronunciatio_v1.txt" ########
  prompt_input = create_prompt_input(action_description)  ########
  prompt = generate_prompt(prompt_input, prompt_template)
  example_output = "🛁🧖‍♀️" ########
  special_instruction = "The value for the output must ONLY contain the emojis." ########
  fail_safe = get_fail_safe()
  output = ChatGPT_safe_generate_response(prompt, example_output, special_instruction, 3, fail_safe,
                                          __chat_func_validate, __chat_func_clean_up, True)
  
  if verbose:
    print_run_prompts(
      prompt_template,
      persona,
      gpt_param,
      prompt_input,
      prompt,
      output
    )

  if output != False: 
    return output, [output, prompt, gpt_param, prompt_input, fail_safe]
  # ChatGPT Plugin ===========================================================

  # gpt_param = {"engine": openai_config["model"], "max_tokens": 15, 
  #              "temperature": 0, "top_p": 1, "stream": False,
  #              "frequency_penalty": 0, "presence_penalty": 0, "stop": ["\n"]}
  # prompt_template = "persona/prompt_template/v2/generate_pronunciatio_v1.txt"
  # prompt_input = create_prompt_input(action_description)

  # prompt = generate_prompt(prompt_input, prompt_template)

  # fail_safe = get_fail_safe()
  # output = safe_generate_response(prompt, gpt_param, 5, fail_safe,
  #                                  __func_validate, __func_clean_up)

  # if debug or verbose: 
  #   print_run_prompts(prompt_template, persona, gpt_param, 
  #                     prompt_input, prompt, output)
  
  # return output, [output, prompt, gpt_param, prompt_input, fail_safe]


class EventTriple(BaseModel):
  subject: str
  predicate: str
  object: str

def run_gpt_prompt_event_triple(action_description, persona, verbose=False): 
  def create_prompt_input(action_description, persona): 
    if "(" in action_description: 
      action_description = action_description.split("(")[-1].split(")")[0]
    prompt_input = [persona.name, 
                    action_description,
                    persona.name]
    return prompt_input
  
  def __func_clean_up(gpt_response: EventTriple, prompt=""):
    cr = [gpt_response.predicate, gpt_response.object]
    return [x.strip() for x in cr]

  def __func_validate(gpt_response, prompt=""): 
    try: 
      gpt_response = __func_clean_up(gpt_response, prompt="")
      if len(gpt_response) != 2: 
        return False
    except:
      traceback.print_exc()
      return False
    return True 

  def get_fail_safe(persona): 
    fs = ["is", "idle"]
    return fs

  # ChatGPT Plugin ===========================================================
  # def __chat_func_clean_up(gpt_response, prompt=""): ############
  #   cr = gpt_response.strip()
  #   cr = [i.strip() for i in cr.split(")")[0].split(",")]
  #   return cr

  # def __chat_func_validate(gpt_response, prompt=""): ############
  #   try: 
  #     gpt_response = __func_clean_up(gpt_response, prompt="")
  #     if len(gpt_response) != 2: 
  #       return False
  #   except: return False
  #   return True 

  # print ("asdhfapsh8p9hfaiafdsi;ldfj as DEBUG 5") ########
  # gpt_param = {"engine": openai_config["model"], "max_tokens": 15, 
  #              "temperature": 0, "top_p": 1, "stream": False,
  #              "frequency_penalty": 0, "presence_penalty": 0, "stop": None}
  # prompt_template = "persona/prompt_template/v3_ChatGPT/generate_event_triple_v1.txt" ########
  # prompt_input = create_prompt_input(action_description, persona)  ########
  # prompt = generate_prompt(prompt_input, prompt_template)
  # example_output = "(Jane Doe, cooking, breakfast)" ########
  # special_instruction = "The value for the output must ONLY contain the triple. If there is an incomplete element, just say 'None' but there needs to be three elements no matter what." ########
  # fail_safe = get_fail_safe(persona) ########
  # output = ChatGPT_safe_generate_response(prompt, example_output, special_instruction, 3, fail_safe,
  #                                         __chat_func_validate, __chat_func_clean_up, True)
  # if output != False: 
  #   return output, [output, prompt, gpt_param, prompt_input, fail_safe]
  # ChatGPT Plugin ===========================================================

  gpt_param = {"engine": openai_config["model"], "max_tokens": 200, 
               "temperature": 0, "top_p": 1, "stream": False,
               "frequency_penalty": 0, "presence_penalty": 0, "stop": ["\n"]}
  prompt_template = "persona/prompt_template/v2/generate_event_triple_v1.txt"
  prompt_input = create_prompt_input(action_description, persona)
  prompt = generate_prompt(prompt_input, prompt_template)
  fail_safe = get_fail_safe(persona) ########
  output = safe_generate_structured_response(
    prompt,
    gpt_param,
    EventTriple,
    5,
    fail_safe,
    __func_validate,
    __func_clean_up
  )
  output = (persona.name, output[0], output[1])

  if debug or verbose: 
    print_run_prompts(prompt_template, persona, gpt_param, 
                      prompt_input, prompt, output)
  
  return output, [output, prompt, gpt_param, prompt_input, fail_safe]

class ObjDesc(BaseModel):
  desc: str

  @field_validator("desc")
  def max_token_limit(cls, value):
      # Split text by whitespace to count words (tokens)
      tokens = value.split()
      if len(tokens) > 100:
          raise ValueError("Text exceeds the maximum limit of 100 tokens.")
      return value
def run_gpt_prompt_act_obj_desc(act_game_object, act_desp, persona, verbose=False): 
  def create_prompt_input(act_game_object, act_desp, persona): 
    prompt_input = [act_game_object, 
                    persona.name,
                    act_desp,
                    act_game_object,
                    act_game_object]
    return prompt_input
  
  # def __func_clean_up(gpt_response, prompt=""):
  #   return ''.join(gpt_response.split("\n")[0].split(".")[0]).strip()

  # def __func_validate(gpt_response, prompt=""): 
  #   try: 
  #     gpt_response = __func_clean_up(gpt_response, prompt="")
  #   except: 
  #     return False
  #   return True 

  def get_fail_safe(act_game_object): 
    fs = f"{act_game_object} is idle"
    return fs

  # ChatGPT Plugin ===========================================================
  def __chat_func_clean_up(gpt_response, prompt=""): ############
    cr = gpt_response.desc.strip()
    if cr[-1] == ".": cr = cr[:-1]
    return cr

  def __chat_func_validate(gpt_response, prompt=""): ############
    try: 
      gpt_response = __chat_func_clean_up(gpt_response, prompt="")
    except:
      traceback.print_exc()
      return False
    return True 

  print ("DEBUG 6") ########
  #max tokens bumped up to 100 due to parsing issues
  gpt_param = {"engine": openai_config["model"], "max_tokens": 100, 
               "temperature": 0, "top_p": 1, "stream": False,
               "frequency_penalty": 0, "presence_penalty": 0, "stop": None}
  prompt_template = "persona/prompt_template/v3_ChatGPT/generate_obj_event_v1.txt" ########
  prompt_input = create_prompt_input(act_game_object, act_desp, persona)  ########
  prompt = generate_prompt(prompt_input, prompt_template)
  example_output = "being fixed" ########
  #add that it should be 15 tokens or less to the special_instruction
  special_instruction = "The output should ONLY contain the phrase that should go in <fill in>. It should also be 15 tokens or less." ########
  fail_safe = get_fail_safe(act_game_object) ########
  #output = ChatGPT_safe_generate_response(prompt, example_output, special_instruction, 3, fail_safe,__chat_func_validate, __chat_func_clean_up, True)
  output = generate_structured_response(prompt, gpt_param, ObjDesc ,5, fail_safe,__chat_func_validate, __chat_func_clean_up, verbose=False)
  if output != False: 
    return output, [output, prompt, gpt_param, prompt_input, fail_safe]
  # ChatGPT Plugin ===========================================================

  # gpt_param = {"engine": openai_config["model"], "max_tokens": 30, 
  #              "temperature": 0, "top_p": 1, "stream": False,
  #              "frequency_penalty": 0, "presence_penalty": 0, "stop": ["\n"]}
  # prompt_template = "persona/prompt_template/v2/generate_obj_event_v1.txt"
  # prompt_input = create_prompt_input(act_game_object, act_desp, persona)
  # prompt = generate_prompt(prompt_input, prompt_template)
  # fail_safe = get_fail_safe(act_game_object)
  # output = safe_generate_response(prompt, gpt_param, 5, fail_safe,
  #                                  __func_validate, __func_clean_up)

  # if debug or verbose: 
  #   print_run_prompts(prompt_template, persona, gpt_param, 
  #                     prompt_input, prompt, output)
  
  # return output, [output, prompt, gpt_param, prompt_input, fail_safe]


def run_gpt_prompt_act_obj_event_triple(act_game_object, act_obj_desc, persona, verbose=False): 
  def create_prompt_input(act_game_object, act_obj_desc): 
    prompt_input = [act_game_object, 
                    act_obj_desc,
                    act_game_object]
    return prompt_input
  
  def __func_clean_up(gpt_response: EventTriple, prompt=""):
    cr = [gpt_response.predicate, gpt_response.object]
    return [x.strip() for x in cr]

  def __func_validate(gpt_response, prompt=""): 
    try: 
      gpt_response = __func_clean_up(gpt_response, prompt="")
      if len(gpt_response) != 2: 
        return False
    except:
      traceback.print_exc()
      return False
    return True 

  def get_fail_safe(act_game_object): 
    fs = ["is", "idle"]
    return fs

  gpt_param = {"engine": openai_config["model"], "max_tokens": 200, 
               "temperature": 0, "top_p": 1, "stream": False,
               "frequency_penalty": 0, "presence_penalty": 0, "stop": ["\n"]}
  prompt_template = "persona/prompt_template/v2/generate_event_triple_v1.txt"
  prompt_input = create_prompt_input(act_game_object, act_obj_desc)
  prompt = generate_prompt(prompt_input, prompt_template)
  fail_safe = get_fail_safe(act_game_object)
  output = safe_generate_structured_response(
    prompt,
    gpt_param,
    EventTriple,
    5,
    fail_safe,
    __func_validate,
    __func_clean_up
  )
  output = (act_game_object, output[0], output[1])

  if debug or verbose: 
    print_run_prompts(prompt_template, persona, gpt_param, 
                      prompt_input, prompt, output)
  
  return output, [output, prompt, gpt_param, prompt_input, fail_safe]


class NewActivity(BaseModel):
  start_time: str
  end_time: str
  main_task: str
  subtask: str

class NewSchedule(BaseModel):
  schedule: list[NewActivity]

def run_gpt_prompt_new_decomp_schedule(persona, 
                                       main_act_dur, 
                                       truncated_act_dur, 
                                       start_time_hour,
                                       end_time_hour, 
                                       inserted_act,
                                       inserted_act_dur,
                                       test_input=None, 
                                       verbose=False): 
  def create_prompt_input(persona, 
                           main_act_dur, 
                           truncated_act_dur, 
                           start_time_hour,
                           end_time_hour, 
                           inserted_act,
                           inserted_act_dur,
                           test_input=None): 
    persona_name = persona.name
    start_hour_str = start_time_hour.strftime("%H:%M %p")
    end_hour_str = end_time_hour.strftime("%H:%M %p")

    original_plan = ""
    for_time = start_time_hour
    for i in main_act_dur: 
      original_plan += f'{for_time.strftime("%H:%M")} ~ {(for_time + datetime.timedelta(minutes=int(i[1]))).strftime("%H:%M")} -- ' + i[0]
      original_plan += "\n"
      for_time += datetime.timedelta(minutes=int(i[1]))

    new_plan_init = ""
    for_time = start_time_hour
    for count, i in enumerate(truncated_act_dur): 
      new_plan_init += f'{for_time.strftime("%H:%M")} ~ {(for_time + datetime.timedelta(minutes=int(i[1]))).strftime("%H:%M")} -- ' + i[0]
      new_plan_init += "\n"
      if count < len(truncated_act_dur) - 1: 
        for_time += datetime.timedelta(minutes=int(i[1]))

    new_plan_init += (for_time + datetime.timedelta(minutes=int(i[1]))).strftime("%H:%M") + " ~"

    prompt_input = [persona_name, 
                    start_hour_str,
                    end_hour_str,
                    original_plan,
                    persona_name,
                    inserted_act,
                    inserted_act_dur,
                    persona_name,
                    start_hour_str,
                    end_hour_str,
                    end_hour_str,
                    new_plan_init]
    return prompt_input
  
  def __func_clean_up(gpt_response: NewSchedule, prompt=""):
    new_schedule = []

    for activity in gpt_response.schedule:
      start_time = activity.start_time
      end_time = activity.end_time
      delta = datetime.datetime.strptime(end_time, "%H:%M") - datetime.datetime.strptime(start_time, "%H:%M")
      delta_min = int(delta.total_seconds() / 60)
      if delta_min < 0:
        delta_min = 0
      action = activity.main_task + f" ({activity.subtask})"
      new_schedule += [[action, delta_min]]

    return new_schedule

  def __func_validate(gpt_response, prompt=""): 
    try: 
      gpt_response = __func_clean_up(gpt_response, prompt)
      dur_sum = 0
      for act, dur in gpt_response: 
        dur_sum += dur
        if str(type(act)) != "<class 'str'>":
          return False 
        if str(type(dur)) != "<class 'int'>":
          return False
      x = prompt.split("\n")[0].split("originally planned schedule from")[-1].strip()[:-1]
      x = [datetime.datetime.strptime(i.strip(), "%H:%M %p") for i in x.split(" to ")]
      delta_min = int((x[1] - x[0]).total_seconds()/60)

      if int(dur_sum) != int(delta_min): 
        return False

    except:
      traceback.print_exc()
      return False
    return True 

  def get_fail_safe(main_act_dur, truncated_act_dur): 
    dur_sum = 0
    for act, dur in main_act_dur: dur_sum += dur

    ret = truncated_act_dur[:]
    ret += main_act_dur[len(ret)-1:]

    # If there are access, we need to trim... 
    ret_dur_sum = 0
    count = 0
    over = None
    for act, dur in ret: 
      ret_dur_sum += dur
      if ret_dur_sum == dur_sum: 
        break
      if ret_dur_sum > dur_sum: 
        over = ret_dur_sum - dur_sum
        break
      count += 1 

    if over: 
      ret = ret[:count+1]
      ret[-1][1] -= over

    return ret

  gpt_param = {"engine": openai_config["model"], "max_tokens": 10000, 
               "temperature": 0, "top_p": 1, "stream": False,
               "frequency_penalty": 0, "presence_penalty": 0, "stop": None}
  prompt_template = "persona/prompt_template/v2/new_decomp_schedule_v1.txt"
  prompt_input = create_prompt_input(persona, 
                                     main_act_dur, 
                                     truncated_act_dur, 
                                     start_time_hour,
                                     end_time_hour, 
                                     inserted_act,
                                     inserted_act_dur,
                                     test_input)
  prompt = generate_prompt(prompt_input, prompt_template)
  fail_safe = get_fail_safe(main_act_dur, truncated_act_dur)
  output = safe_generate_structured_response(
    prompt,
    gpt_param,
    NewSchedule,
    5,
    fail_safe,
    __func_validate,
    __func_clean_up
  )

  # print ("* * * * output")
  # print (output)
  # print ('* * * * fail_safe')
  # print (fail_safe)

  if debug or verbose: 
    print_run_prompts(prompt_template, persona, gpt_param, 
                      prompt_input, prompt, output)
  
  return output, [output, prompt, gpt_param, prompt_input, fail_safe]


class Decide_to_Talk(BaseModel):
  decision: bool

def run_gpt_prompt_decide_to_talk(persona, target_persona, retrieved,test_input=None, 
                                       verbose=False): 
  def create_prompt_input(init_persona, target_persona, retrieved, 
                          test_input=None): 
    last_chat = init_persona.a_mem.get_last_chat(target_persona.name)
    last_chatted_time = ""
    last_chat_about = ""
    if last_chat: 
      last_chatted_time = last_chat.created.strftime("%B %d, %Y, %H:%M:%S")
      last_chat_about = last_chat.description

    context = ""
    for c_node in retrieved["events"]: 
      curr_desc = c_node.description.split(" ")
      curr_desc[2:3] = ["was"]
      curr_desc = " ".join(curr_desc)
      context +=  f"{curr_desc}. "
    context += "\n"
    for c_node in retrieved["thoughts"]: 
      context +=  f"{c_node.description}. "

    curr_time = init_persona.scratch.curr_time.strftime("%B %d, %Y, %H:%M:%S %p")
    init_act_desc = init_persona.scratch.act_description
    if "(" in init_act_desc: 
      init_act_desc = init_act_desc.split("(")[-1][:-1]
    
    if len(init_persona.scratch.planned_path) == 0 and "waiting" not in init_act_desc: 
      init_p_desc = f"{init_persona.name} is already {init_act_desc}"
    elif "waiting" in init_act_desc:
      init_p_desc = f"{init_persona.name} is {init_act_desc}"
    else: 
      init_p_desc = f"{init_persona.name} is on the way to {init_act_desc}"

    target_act_desc = target_persona.scratch.act_description
    if "(" in target_act_desc: 
      target_act_desc = target_act_desc.split("(")[-1][:-1]
    
    if len(target_persona.scratch.planned_path) == 0 and "waiting" not in init_act_desc: 
      target_p_desc = f"{target_persona.name} is already {target_act_desc}"
    elif "waiting" in init_act_desc:
      target_p_desc = f"{init_persona.name} is {init_act_desc}"
    else: 
      target_p_desc = f"{target_persona.name} is on the way to {target_act_desc}"


    prompt_input = []
    prompt_input += [context]

    prompt_input += [curr_time]

    prompt_input += [init_persona.name]
    prompt_input += [target_persona.name]
    prompt_input += [last_chatted_time]
    prompt_input += [last_chat_about]


    prompt_input += [init_p_desc]
    prompt_input += [target_p_desc]
    prompt_input += [init_persona.name]
    prompt_input += [target_persona.name]
    return prompt_input
  
  def __func_clean_up(gpt_response: Decide_to_Talk, prompt=""):
    return "yes" if gpt_response.decision is True else "no"

  def __func_validate(gpt_response, prompt=""):
    try:
      if (
        isinstance(gpt_response, Decide_to_Talk)
        and __func_clean_up(gpt_response, prompt) in ["yes", "no"]
      ):
        return True
      return False
    except:
      traceback.print_exc()
      return False

  def get_fail_safe():
    fs = "yes"
    return fs

  gpt_param = {"engine": openai_config["model"], "max_tokens": 100, 
               "temperature": 0, "top_p": 1, "stream": False,
               "frequency_penalty": 0, "presence_penalty": 0, "stop": None}
  prompt_template = "persona/prompt_template/v2/decide_to_talk_v2.txt"
  prompt_input = create_prompt_input(persona, target_persona, retrieved,
                                     test_input)
  prompt = generate_prompt(prompt_input, prompt_template)

  fail_safe = get_fail_safe()
  output = safe_generate_structured_response(
    prompt,
    gpt_param,
    Decide_to_Talk,
    5,
    fail_safe,
    __func_validate,
    __func_clean_up
  )

  if debug or verbose: 
    print_run_prompts(prompt_template, persona, gpt_param, 
                      prompt_input, prompt, output)
  
  return output, [output, prompt, gpt_param, prompt_input, fail_safe]


class DecideToReact(BaseModel):
  '''
  Should be a decision 1,2, or 3
  '''
  decision: int

def run_gpt_prompt_decide_to_react(persona, target_persona, retrieved,test_input=None, 
                                       verbose=False): 
  def create_prompt_input(init_persona, target_persona, retrieved, 
                          test_input=None): 
    context = ""
    for c_node in retrieved["events"]: 
      curr_desc = c_node.description.split(" ")
      curr_desc[2:3] = ["was"]
      curr_desc = " ".join(curr_desc)
      context +=  f"{curr_desc}. "
    context += "\n"
    for c_node in retrieved["thoughts"]: 
      context +=  f"{c_node.description}. "

    curr_time = init_persona.scratch.curr_time.strftime("%B %d, %Y, %H:%M:%S %p")
    init_act_desc = init_persona.scratch.act_description
    if "(" in init_act_desc: 
      init_act_desc = init_act_desc.split("(")[-1][:-1]
    if len(init_persona.scratch.planned_path) == 0: 
      loc = ""
      if ":" in init_persona.scratch.act_address:
        loc = init_persona.scratch.act_address.split(":")[-1] + " in " + init_persona.scratch.act_address.split(":")[-2]
      init_p_desc = f"{init_persona.name} is already {init_act_desc} at {loc}"
    else: 
      loc = ""
      if ":" in init_persona.scratch.act_address:
        loc = init_persona.scratch.act_address.split(":")[-1] + " in " + init_persona.scratch.act_address.split(":")[-2]
      init_p_desc = f"{init_persona.name} is on the way to {init_act_desc} at {loc}"

    target_act_desc = target_persona.scratch.act_description
    if "(" in target_act_desc: 
      target_act_desc = target_act_desc.split("(")[-1][:-1]
    if len(target_persona.scratch.planned_path) == 0: 
      loc = ""
      if ":" in target_persona.scratch.act_address:
        loc = target_persona.scratch.act_address.split(":")[-1] + " in " + target_persona.scratch.act_address.split(":")[-2]
      target_p_desc = f"{target_persona.name} is already {target_act_desc} at {loc}"
    else: 
      loc = ""
      if ":" in target_persona.scratch.act_address:
        loc = target_persona.scratch.act_address.split(":")[-1] + " in " + target_persona.scratch.act_address.split(":")[-2]
      target_p_desc = f"{target_persona.name} is on the way to {target_act_desc} at {loc}"

    prompt_input = []
    prompt_input += [context]
    prompt_input += [curr_time]
    prompt_input += [init_p_desc]
    prompt_input += [target_p_desc]

    prompt_input += [init_persona.name]
    prompt_input += [init_act_desc]
    prompt_input += [target_persona.name]
    prompt_input += [target_act_desc]

    prompt_input += [init_act_desc]
    return prompt_input
  
  def __func_validate(gpt_response, prompt=""): 
    try: 
      #if gpt_response.split("Answer: Option")[-1].strip().lower() in ["3", "2", "1"]: 
      if gpt_response.decision in [1,2,3]:
        return True
      return False     
    except:
      traceback.print_exc()
      return False 

  def __func_clean_up(gpt_response, prompt=""):
    #return gpt_response.split("Answer: Option")[-1].strip().lower() 
    return gpt_response.decision
  def get_fail_safe(): 
    #fs = "3"
    fs = 3
    return fs


  gpt_param = {"engine": openai_config["model"], "max_tokens": 20, 
               "temperature": 0, "top_p": 1, "stream": False,
               "frequency_penalty": 0, "presence_penalty": 0, "stop": None}
  prompt_template = "persona/prompt_template/v2/decide_to_react_v1.txt"
  prompt_input = create_prompt_input(persona, target_persona, retrieved,
                                     test_input)
  prompt = generate_prompt(prompt_input, prompt_template)

  fail_safe = get_fail_safe()
  #output = safe_generate_response(prompt, gpt_param, 5, fail_safe, __func_validate, __func_clean_up)
  output = generate_structured_response(
        prompt,
        gpt_param,
        DecideToReact,
        5,
        fail_safe,
        __func_validate,
        __func_clean_up
    )
  if debug or verbose: 
    print_run_prompts(prompt_template, persona, gpt_param, 
                      prompt_input, prompt, output)
  
  return output, [output, prompt, gpt_param, prompt_input, fail_safe]


# def run_gpt_prompt_create_conversation(persona, target_persona, curr_loc,
#                                        test_input=None, verbose=False): 
#   def create_prompt_input(init_persona, target_persona, curr_loc, 
#                           test_input=None): 

#     prev_convo_insert = "\n"
#     if init_persona.a_mem.seq_chat: 
#       for i in init_persona.a_mem.seq_chat: 
#         if i.object == target_persona.scratch.name: 
#           v1 = int((init_persona.scratch.curr_time - i.created).total_seconds()/60)
#           prev_convo_insert += f'{str(v1)} minutes ago, they had the following conversation.\n'
#           for row in i.filling: 
#             prev_convo_insert += f'{row[0]}: "{row[1]}"\n'
#           break
#     if prev_convo_insert == "\n": 
#       prev_convo_insert = ""
#     if init_persona.a_mem.seq_chat: 
#       if int((init_persona.scratch.curr_time - init_persona.a_mem.seq_chat[-1].created).total_seconds()/60) > 480: 
#         prev_convo_insert = ""

#     init_persona_thought_nodes = init_persona.a_mem.retrieve_relevant_thoughts(target_persona.scratch.act_event[0],
#                                 target_persona.scratch.act_event[1],
#                                 target_persona.scratch.act_event[2])
#     init_persona_thought = ""
#     for i in init_persona_thought_nodes: 
#       init_persona_thought += f"-- {i.description}\n"

#     target_persona_thought_nodes = target_persona.a_mem.retrieve_relevant_thoughts(init_persona.scratch.act_event[0],
#                                 init_persona.scratch.act_event[1],
#                                 init_persona.scratch.act_event[2])
#     target_persona_thought = ""
#     for i in target_persona_thought_nodes: 
#       target_persona_thought += f"-- {i.description}\n"

#     init_persona_curr_desc = ""
#     if init_persona.scratch.planned_path: 
#       init_persona_curr_desc = f"{init_persona.name} is on the way to {init_persona.scratch.act_description}"
#     else: 
#       init_persona_curr_desc = f"{init_persona.name} is {init_persona.scratch.act_description}"

#     target_persona_curr_desc = ""
#     if target_persona.scratch.planned_path: 
#       target_persona_curr_desc = f"{target_persona.name} is on the way to {target_persona.scratch.act_description}"
#     else: 
#       target_persona_curr_desc = f"{target_persona.name} is {target_persona.scratch.act_description}"
 
#     curr_loc = curr_loc["arena"]

#     prompt_input = []
#     prompt_input += [init_persona.scratch.get_str_iss()]
#     prompt_input += [target_persona.scratch.get_str_iss()]

#     prompt_input += [init_persona.name]
#     prompt_input += [target_persona.name]
#     prompt_input += [init_persona_thought]

#     prompt_input += [target_persona.name]
#     prompt_input += [init_persona.name]
#     prompt_input += [target_persona_thought]

#     prompt_input += [init_persona.scratch.curr_time.strftime("%B %d, %Y, %H:%M:%S")]

#     prompt_input += [init_persona_curr_desc]
#     prompt_input += [target_persona_curr_desc]

#     prompt_input += [prev_convo_insert]

#     prompt_input += [init_persona.name]
#     prompt_input += [target_persona.name]

#     prompt_input += [curr_loc]
#     prompt_input += [init_persona.name]
#     return prompt_input
  
#   def __func_clean_up(gpt_response, prompt=""):
#     # print ("???")
#     # print (gpt_response)

#     gpt_response = (prompt + gpt_response).split("What would they talk about now?")[-1].strip()
#     content = re.findall('"([^"]*)"', gpt_response)

#     speaker_order = []
#     for i in gpt_response.split("\n"): 
#       name = i.split(":")[0].strip() 
#       if name: 
#         speaker_order += [name]

#     ret = []
#     for count, speaker in enumerate(speaker_order): 
#       ret += [[speaker, content[count]]]

#     return ret

#   def __func_validate(gpt_response, prompt=""): 
#     try: 
#       __func_clean_up(gpt_response, prompt)
#       return True
#     except:
#       traceback.print_exc()
#       return False 

#   def get_fail_safe(init_persona, target_persona): 
#     convo = [[init_persona.name, "Hi!"], 
#              [target_persona.name, "Hi!"]]
#     return convo


#   gpt_param = {"engine": openai_config["model"], "max_tokens": 1000, 
#                "temperature": 0.7, "top_p": 1, "stream": False,
#                "frequency_penalty": 0, "presence_penalty": 0, "stop": None}
#   prompt_template = "persona/prompt_template/v2/create_conversation_v2.txt"
#   prompt_input = create_prompt_input(persona, target_persona, curr_loc, 
#                                      test_input)
#   prompt = generate_prompt(prompt_input, prompt_template)

#   fail_safe = get_fail_safe(persona, target_persona)
#   output = safe_generate_response(prompt, gpt_param, 5, fail_safe,
#                                    __func_validate, __func_clean_up)

#   if debug or verbose: 
#     print_run_prompts(prompt_template, persona, gpt_param, 
#                       prompt_input, prompt, output)
  
#   return output, [output, prompt, gpt_param, prompt_input, fail_safe]


def run_gpt_prompt_summarize_conversation(persona, conversation, test_input=None, verbose=False): 
  def create_prompt_input(conversation, test_input=None): 
    convo_str = ""
    for row in conversation: 
      convo_str += f'{row[0]}: "{row[1]}"\n'

    prompt_input = [convo_str]
    return prompt_input
  
  def __func_clean_up(gpt_response, prompt=""):
    ret = "conversing about " + gpt_response.strip()
    return ret

  def __func_validate(gpt_response, prompt=""): 
    try: 
      __func_clean_up(gpt_response, prompt)
      return True
    except:
      traceback.print_exc()
      return False 

  def get_fail_safe(): 
    return "conversing with a housemate about morning greetings"

  # ChatGPT Plugin ===========================================================
  def __chat_func_clean_up(gpt_response, prompt=""): ############
    ret = "conversing about " + gpt_response.strip()
    return ret

  def __chat_func_validate(gpt_response, prompt=""): ############
    try: 
      __func_clean_up(gpt_response, prompt)
      return True
    except:
      traceback.print_exc()
      return False 

  print ("DEBUG 11") ########
  gpt_param = {"engine": openai_config["model"], "max_tokens": 15, 
               "temperature": 0, "top_p": 1, "stream": False,
               "frequency_penalty": 0, "presence_penalty": 0, "stop": None}
  prompt_template = "persona/prompt_template/v3_ChatGPT/summarize_conversation_v1.txt" ########
  prompt_input = create_prompt_input(conversation, test_input)  ########
  prompt = generate_prompt(prompt_input, prompt_template)
  example_output = "conversing about what to eat for lunch" ########
  special_instruction = "The output must continue the sentence above by filling in the <fill in> tag. Don't start with 'this is a conversation about...' Just finish the sentence but do not miss any important details (including who are chatting)." ########
  fail_safe = get_fail_safe() ########
  output = ChatGPT_safe_generate_response(prompt, example_output, special_instruction, 3, fail_safe,
                                          __chat_func_validate, __chat_func_clean_up, True)
  if output != False: 
    return output, [output, prompt, gpt_param, prompt_input, fail_safe]
  # ChatGPT Plugin ===========================================================


  # gpt_param = {"engine": openai_config["model"], "max_tokens": 50, 
  #              "temperature": 0, "top_p": 1, "stream": False,
  #              "frequency_penalty": 0, "presence_penalty": 0, "stop": None}
  # prompt_template = "persona/prompt_template/v2/summarize_conversation_v1.txt"
  # prompt_input = create_prompt_input(conversation, test_input)
  # prompt = generate_prompt(prompt_input, prompt_template)

  # fail_safe = get_fail_safe()
  # output = safe_generate_response(prompt, gpt_param, 5, fail_safe,
  #                                  __func_validate, __func_clean_up)

  # if debug or verbose: 
  #   print_run_prompts(prompt_template, persona, gpt_param, 
  #                     prompt_input, prompt, output)
  
  # return output, [output, prompt, gpt_param, prompt_input, fail_safe]


# def run_gpt_prompt_extract_keywords(persona, description, test_input=None, verbose=False): 
#   def create_prompt_input(description, test_input=None): 
#     if "\n" in description: 
#       description = description.replace("\n", " <LINE_BREAK> ")
#     prompt_input = [description]
#     return prompt_input
  
#   def __func_clean_up(gpt_response, prompt=""):
#     print ("???")
#     print (gpt_response)
#     gpt_response = gpt_response.strip().split("Emotive keywords:")
#     factual = [i.strip() for i in gpt_response[0].split(",")]
#     emotive = [i.strip() for i in gpt_response[1].split(",")]
#     all_keywords = factual + emotive
#     ret = []
#     for i in all_keywords: 
#       if i: 
#         i = i.lower()
#         if i[-1] == ".": 
#           i = i[:-1]
#         ret += [i]
#     print (ret)
#     return set(ret)

#   def __func_validate(gpt_response, prompt=""): 
#     try: 
#       __func_clean_up(gpt_response, prompt)
#       return True
#     except:
#       traceback.print_exc()
#       return False 

#   def get_fail_safe(): 
#     return []

#   gpt_param = {"engine": openai_config["model"], "max_tokens": 50, 
#                "temperature": 0, "top_p": 1, "stream": False,
#                "frequency_penalty": 0, "presence_penalty": 0, "stop": None}
#   prompt_template = "persona/prompt_template/v2/get_keywords_v1.txt"
#   prompt_input = create_prompt_input(description, test_input)
#   prompt = generate_prompt(prompt_input, prompt_template)

#   fail_safe = get_fail_safe()
#   output = safe_generate_response(prompt, gpt_param, 5, fail_safe,
#                                    __func_validate, __func_clean_up)

#   if debug or verbose: 
#     print_run_prompts(prompt_template, persona, gpt_param, 
#                       prompt_input, prompt, output)
  
#   return output, [output, prompt, gpt_param, prompt_input, fail_safe]


# def run_gpt_prompt_keyword_to_thoughts(persona, keyword, concept_summary, test_input=None, verbose=False): 
#   def create_prompt_input(persona, keyword, concept_summary, test_input=None): 
#     prompt_input = [keyword, concept_summary, persona.name]
#     return prompt_input
  
#   def __func_clean_up(gpt_response, prompt=""):
#     gpt_response = gpt_response.strip()
#     return gpt_response

#   def __func_validate(gpt_response, prompt=""): 
#     try: 
#       __func_clean_up(gpt_response, prompt)
#       return True
#     except:
#       traceback.print_exc()
#       return False 

#   def get_fail_safe(): 
#     return ""

#   gpt_param = {"engine": openai_config["model"], "max_tokens": 40, 
#                "temperature": 0.7, "top_p": 1, "stream": False,
#                "frequency_penalty": 0, "presence_penalty": 0, "stop": None}
#   prompt_template = "persona/prompt_template/v2/keyword_to_thoughts_v1.txt"
#   prompt_input = create_prompt_input(persona, keyword, concept_summary)
#   prompt = generate_prompt(prompt_input, prompt_template)

#   fail_safe = get_fail_safe()
#   output = safe_generate_response(prompt, gpt_param, 5, fail_safe,
#                                    __func_validate, __func_clean_up)

#   if debug or verbose: 
#     print_run_prompts(prompt_template, persona, gpt_param, 
#                       prompt_input, prompt, output)
  
#   return output, [output, prompt, gpt_param, prompt_input, fail_safe]


# def run_gpt_prompt_convo_to_thoughts(persona, 
#                                     init_persona_name,  
#                                     target_persona_name,
#                                     convo_str,
#                                     fin_target, test_input=None, verbose=False): 
#   def create_prompt_input(init_persona_name,  
#                                     target_persona_name,
#                                     convo_str,
#                                     fin_target, test_input=None): 
#     prompt_input = [init_persona_name,
#                     target_persona_name,
#                     convo_str,
#                     init_persona_name,
#                     fin_target]
#     return prompt_input
  
#   def __func_clean_up(gpt_response, prompt=""):
#     gpt_response = gpt_response.strip()
#     return gpt_response

#   def __func_validate(gpt_response, prompt=""): 
#     try: 
#       __func_clean_up(gpt_response, prompt)
#       return True
#     except:
#       traceback.print_exc()
#       return False 

#   def get_fail_safe(): 
#     return ""

#   gpt_param = {"engine": openai_config["model"], "max_tokens": 40, 
#                "temperature": 0.7, "top_p": 1, "stream": False,
#                "frequency_penalty": 0, "presence_penalty": 0, "stop": None}
#   prompt_template = "persona/prompt_template/v2/convo_to_thoughts_v1.txt"
#   prompt_input = create_prompt_input(init_persona_name,  
#                                     target_persona_name,
#                                     convo_str,
#                                     fin_target)
#   prompt = generate_prompt(prompt_input, prompt_template)

#   fail_safe = get_fail_safe()
#   output = safe_generate_response(prompt, gpt_param, 5, fail_safe,
#                                    __func_validate, __func_clean_up)

#   if debug or verbose: 
#     print_run_prompts(prompt_template, persona, gpt_param, 
#                       prompt_input, prompt, output)
  
#   return output, [output, prompt, gpt_param, prompt_input, fail_safe]


def run_gpt_prompt_event_poignancy(persona, event_description, test_input=None, verbose=False): 
  def create_prompt_input(persona, event_description, test_input=None): 
    prompt_input = [persona.scratch.name,
                    persona.scratch.get_str_iss(),
                    persona.scratch.name,
                    event_description]
    return prompt_input
  
  def __func_clean_up(gpt_response, prompt=""):
    if isinstance(gpt_response, str):
      processed_response = int(gpt_response.strip())
    elif isinstance(gpt_response, int):
      processed_response = gpt_response
    else:
      raise TypeError("Invalid gpt_response type: ", type(gpt_response))
    return processed_response

  def __func_validate(gpt_response, prompt=""): 
    try: 
      __func_clean_up(gpt_response, prompt)
      return True
    except:
      traceback.print_exc()
      return False 

  def get_fail_safe(): 
    return 4

  # ChatGPT Plugin ===========================================================
  def __chat_func_clean_up(gpt_response, prompt=""): ############
    if isinstance(gpt_response, str):
      processed_response = int(gpt_response.strip())
    elif isinstance(gpt_response, int):
      processed_response = gpt_response
    else:
      raise TypeError("Invalid gpt_response type: ", type(gpt_response))
    return processed_response

  def __chat_func_validate(gpt_response, prompt=""): ############
    try: 
      __func_clean_up(gpt_response, prompt)
      return True
    except:
      traceback.print_exc()
      return False 

  print ("DEBUG 7") ########
  gpt_param = {"engine": openai_config["model"], "max_tokens": 15, 
               "temperature": 0, "top_p": 1, "stream": False,
               "frequency_penalty": 0, "presence_penalty": 0, "stop": None}
  prompt_template = "persona/prompt_template/v3_ChatGPT/poignancy_event_v1.txt" ########
  prompt_input = create_prompt_input(persona, event_description)  ########
  prompt = generate_prompt(prompt_input, prompt_template)
  example_output = "5" ########
  special_instruction = "The output should ONLY contain ONE integer value on the scale of 1 to 10." ########
  fail_safe = get_fail_safe() ########
  output = ChatGPT_safe_generate_response(prompt, example_output, special_instruction, 3, fail_safe,
                                          __chat_func_validate, __chat_func_clean_up, True)
  if output != False: 
    return output, [output, prompt, gpt_param, prompt_input, fail_safe]
  # ChatGPT Plugin ===========================================================

  # gpt_param = {"engine": openai_config["model"], "max_tokens": 3, 
  #              "temperature": 0, "top_p": 1, "stream": False,
  #              "frequency_penalty": 0, "presence_penalty": 0, "stop": None}
  # prompt_template = "persona/prompt_template/v2/poignancy_event_v1.txt"
  # prompt_input = create_prompt_input(persona, event_description)
  # prompt = generate_prompt(prompt_input, prompt_template)

  # fail_safe = get_fail_safe()
  # output = safe_generate_response(prompt, gpt_param, 5, fail_safe,
  #                                  __func_validate, __func_clean_up)

  # if debug or verbose: 
  #   print_run_prompts(prompt_template, persona, gpt_param, 
  #                     prompt_input, prompt, output)
  
  # return output, [output, prompt, gpt_param, prompt_input, fail_safe]


# def run_gpt_prompt_thought_poignancy(persona, event_description, test_input=None, verbose=False): 
#   def create_prompt_input(persona, event_description, test_input=None): 
#     prompt_input = [persona.scratch.name,
#                     persona.scratch.get_str_iss(),
#                     persona.scratch.name,
#                     event_description]
#     return prompt_input
  
#   def __func_clean_up(gpt_response, prompt=""):
#     gpt_response = int(gpt_response.strip())
#     return gpt_response

#   def __func_validate(gpt_response, prompt=""): 
#     try: 
#       __func_clean_up(gpt_response, prompt)
#       return True
#     except:
#       traceback.print_exc()
#       return False 

#   def get_fail_safe(): 
#     return 4

#   # ChatGPT Plugin ===========================================================
#   def __chat_func_clean_up(gpt_response, prompt=""): ############
#     gpt_response = int(gpt_response)
#     return gpt_response

#   def __chat_func_validate(gpt_response, prompt=""): ############
#     try: 
#       __func_clean_up(gpt_response, prompt)
#       return True
#     except:
#       traceback.print_exc()
#       return False 

#   print ("DEBUG 8") ########
#   gpt_param = {"engine": openai_config["model"], "max_tokens": 15, 
#                "temperature": 0, "top_p": 1, "stream": False,
#                "frequency_penalty": 0, "presence_penalty": 0, "stop": None}
#   prompt_template = "persona/prompt_template/v3_ChatGPT/poignancy_thought_v1.txt" ########
#   prompt_input = create_prompt_input(persona, event_description)  ########
#   prompt = generate_prompt(prompt_input, prompt_template)
#   example_output = "5" ########
#   special_instruction = "The output should ONLY contain ONE integer value on the scale of 1 to 10." ########
#   fail_safe = get_fail_safe() ########
#   output = ChatGPT_safe_generate_response(prompt, example_output, special_instruction, 3, fail_safe,
#                                           __chat_func_validate, __chat_func_clean_up, True)
#   if output != False: 
#     return output, [output, prompt, gpt_param, prompt_input, fail_safe]
#   # ChatGPT Plugin ===========================================================

#   # gpt_param = {"engine": openai_config["model"], "max_tokens": 3, 
#   #              "temperature": 0, "top_p": 1, "stream": False,
#   #              "frequency_penalty": 0, "presence_penalty": 0, "stop": None}
#   # prompt_template = "persona/prompt_template/v2/poignancy_thought_v1.txt"
#   # prompt_input = create_prompt_input(persona, event_description)
#   # prompt = generate_prompt(prompt_input, prompt_template)

#   # fail_safe = get_fail_safe()
#   # output = safe_generate_response(prompt, gpt_param, 5, fail_safe,
#   #                                  __func_validate, __func_clean_up)

#   # if debug or verbose: 
#   #   print_run_prompts(prompt_template, persona, gpt_param, 
#   #                     prompt_input, prompt, output)
  
#   # return output, [output, prompt, gpt_param, prompt_input, fail_safe]


class IntPoignancy(BaseModel):
  poignancy: int

def run_gpt_prompt_chat_poignancy(persona, event_description, test_input=None, verbose=False):
  def create_prompt_input(persona, event_description, test_input=None):
    prompt_input = [persona.scratch.name,
                    persona.scratch.get_str_iss(),
                    persona.scratch.name,
                    event_description]
    return prompt_input

  # def __func_clean_up(gpt_response: IntPoignancy, prompt=""):
  #   gpt_response = int(gpt_response.strip())
  #   return gpt_response

  # def __func_validate(gpt_response, prompt=""): 
  #   try: 
  #     __func_clean_up(gpt_response, prompt)
  #     return True
  #   except:
  #     traceback.print_exc()
  #     return False 

  def get_fail_safe():
    return 4

  # ChatGPT Plugin ===========================================================
  def __chat_func_clean_up(gpt_response: IntPoignancy, prompt=""): ############
    return gpt_response.poignancy

  def __chat_func_validate(gpt_response, prompt=""): ############
    try:
      if not isinstance(gpt_response, IntPoignancy):
        return False
      __chat_func_clean_up(gpt_response, prompt)
      return True
    except:
      traceback.print_exc()
      return False

  print ("DEBUG 9") ########
  gpt_param = {"engine": openai_config["model"], "max_tokens": 100,
               "temperature": 0, "top_p": 1, "stream": False,
               "frequency_penalty": 0, "presence_penalty": 0, "stop": None}
  prompt_template = "persona/prompt_template/v3_ChatGPT/poignancy_chat_v1.txt" ########
  prompt_input = create_prompt_input(persona, event_description)  ########
  prompt = generate_prompt(prompt_input, prompt_template)
  example_output = "5" ########
  special_instruction = "The output should ONLY contain ONE integer value on the scale of 1 to 10." ########
  fail_safe = get_fail_safe() ########
  output = ChatGPT_safe_generate_structured_response(
    prompt,
    IntPoignancy,
    example_output,
    special_instruction,
    3,
    fail_safe,
    __chat_func_validate,
    __chat_func_clean_up,
    True,
  )
  if output != False: 
    return output, [output, prompt, gpt_param, prompt_input, fail_safe]
  # ChatGPT Plugin ===========================================================

  # gpt_param = {"engine": openai_config["model"], "max_tokens": 3, 
  #              "temperature": 0, "top_p": 1, "stream": False,
  #              "frequency_penalty": 0, "presence_penalty": 0, "stop": None}
  # prompt_template = "persona/prompt_template/v2/poignancy_chat_v1.txt"
  # prompt_input = create_prompt_input(persona, event_description)
  # prompt = generate_prompt(prompt_input, prompt_template)

  # fail_safe = get_fail_safe()
  # output = safe_generate_response(prompt, gpt_param, 5, fail_safe,
  #                                  __func_validate, __func_clean_up)

  # if debug or verbose: 
  #   print_run_prompts(prompt_template, persona, gpt_param, 
  #                     prompt_input, prompt, output)
  
  # return output, [output, prompt, gpt_param, prompt_input, fail_safe]


class FocalPoint(BaseModel):
  questions: list[str]

def run_gpt_prompt_focal_pt(persona, statements, n, test_input=None, verbose=False): 
  def create_prompt_input(persona, statements, n, test_input=None): 
    prompt_input = [statements, str(n)]
    return prompt_input
  
  # def __func_clean_up(gpt_response: FocalPoint, prompt=""):
  #   gpt_response = "1) " + gpt_response.strip()
  #   ret = []
  #   for i in gpt_response.split("\n"): 
  #     ret += [i.split(") ")[-1]]
  #   return ret

  # def __func_validate(gpt_response, prompt=""): 
  #   try: 
  #     __func_clean_up(gpt_response, prompt)
  #     return True
  #   except:
  #     traceback.print_exc()
  #     return False 

  def get_fail_safe(n): 
    return ["Who am I"] * n

  # ChatGPT Plugin ===========================================================
  def __chat_func_clean_up(gpt_response: FocalPoint, prompt=""): ############
    ret = gpt_response.questions
    return ret

  def __chat_func_validate(gpt_response, prompt=""): ############
    try: 
      if not isinstance(gpt_response, FocalPoint):
        return False
      __chat_func_clean_up(gpt_response, prompt)
      return True
    except:
      traceback.print_exc()
      return False 

  print ("DEBUG 12") ########
  gpt_param = {"engine": openai_config["model"], "max_tokens": 300,
               "temperature": 0, "top_p": 1, "stream": False,
               "frequency_penalty": 0, "presence_penalty": 0, "stop": None}
  prompt_template = "persona/prompt_template/v3_ChatGPT/generate_focal_pt_v1.txt" ########
  prompt_input = create_prompt_input(persona, statements, n)  ########
  prompt = generate_prompt(prompt_input, prompt_template)
  example_output = '["What should Jane do for lunch", "Does Jane like strawberry", "Who is Jane"]' ########
  special_instruction = "Output must be a list of str." ########
  fail_safe = get_fail_safe(n) ########
  output = ChatGPT_safe_generate_structured_response(
    prompt,
    FocalPoint,
    example_output,
    special_instruction,
    3, 
    fail_safe,
    __chat_func_validate,
    __chat_func_clean_up,
    True,
  )

  if output != False:
    return output, [output, prompt, gpt_param, prompt_input, fail_safe]
  # ChatGPT Plugin ===========================================================

  gpt_param = {"engine": openai_config["model"], "max_tokens": 300,
               "temperature": 0, "top_p": 1, "stream": False,
               "frequency_penalty": 0, "presence_penalty": 0, "stop": None}
  prompt_template = "persona/prompt_template/v2/generate_focal_pt_v1.txt"
  prompt_input = create_prompt_input(persona, statements, n)
  prompt = generate_prompt(prompt_input, prompt_template)

  fail_safe = get_fail_safe(n)
  output = safe_generate_structured_response(
    prompt,
    gpt_param,
    IntPoignancy,
    5,
    fail_safe,
    __func_validate,
    __func_clean_up
  )

  if debug or verbose:
    print_run_prompts(prompt_template, persona, gpt_param,
                      prompt_input, prompt, output)
  
  return output, [output, prompt, gpt_param, prompt_input, fail_safe]


class Insight(BaseModel):
  insight: str
  because_of: list[int]

class InsightGuidance(BaseModel):
  insights: list[Insight]

def run_gpt_prompt_insight_and_guidance(persona, statements, n, test_input=None, verbose=False):
  def create_prompt_input(persona, statements, n, test_input=None):
    prompt_input = [statements, str(n)]
    return prompt_input

  def __func_clean_up(gpt_response: InsightGuidance, prompt=""):
    ret = {item.insight:item.because_of for item in gpt_response.insights}
    return ret

  def __func_validate(gpt_response, prompt=""):
    try:
      if not isinstance(gpt_response, InsightGuidance):
        return False
      __func_clean_up(gpt_response, prompt)
      return True
    except:
      traceback.print_exc()
      return False

  def get_fail_safe(n):
    return {"I am okay": [1, 2, 3]}

  gpt_param = {"engine": openai_config["model"], "max_tokens": 500,
               "temperature": 0.5, "top_p": 1, "stream": False,
               "frequency_penalty": 0, "presence_penalty": 0, "stop": None}
  prompt_template = "persona/prompt_template/v2/insight_and_evidence_v1.txt"
  prompt_input = create_prompt_input(persona, statements, n)
  prompt = generate_prompt(prompt_input, prompt_template)

  fail_safe = get_fail_safe(n)
  output = safe_generate_structured_response(
    prompt, 
    gpt_param,
    InsightGuidance, 
    5, 
    fail_safe,
    __func_validate,
    __func_clean_up)

  if debug or verbose: 
    print_run_prompts(prompt_template, persona, gpt_param, 
                      prompt_input, prompt, output)
  
  return output, [output, prompt, gpt_param, prompt_input, fail_safe]


class Idea_Summary(BaseModel):
  idea_summary: str

def run_gpt_prompt_agent_chat_summarize_ideas(persona, target_persona, statements, curr_context, test_input=None, verbose=False):
  def create_prompt_input(persona, target_persona, statements, curr_context, test_input=None):
    prompt_input = [persona.scratch.get_str_curr_date_str(), curr_context, persona.scratch.currently, 
                    statements, persona.scratch.name, target_persona.scratch.name]
    return prompt_input
  
  # def __func_clean_up(gpt_response: Idea_Summary, prompt=""):
  #   return gpt_response.idea_summary

  # def __func_validate(gpt_response, prompt=""):
  #   try:
  #     __func_clean_up(gpt_response, prompt)
  #     return True
  #   except:
  #     traceback.print_exc()
  #     return False

  def get_fail_safe():
    return "..."

  # ChatGPT Plugin ===========================================================
  def __chat_func_clean_up(gpt_response: Idea_Summary, prompt=""): ############
    return gpt_response.idea_summary

  def __chat_func_validate(gpt_response, prompt=""): ############
    try:
      if not isinstance(gpt_response, Idea_Summary):
        return False
      __chat_func_clean_up(gpt_response, prompt)
      return True
    except:
      traceback.print_exc()
      return False

  print ("DEBUG 17") ########
  gpt_param = {"engine": openai_config["model"], "max_tokens": 300, 
               "temperature": 0, "top_p": 1, "stream": False,
               "frequency_penalty": 0, "presence_penalty": 0, "stop": None}
  prompt_template = "persona/prompt_template/v3_ChatGPT/summarize_chat_ideas_v1.txt" ########
  prompt_input = create_prompt_input(persona, target_persona, statements, curr_context)  ########
  prompt = generate_prompt(prompt_input, prompt_template)
  example_output = 'Jane Doe is working on a project' ########
  special_instruction = 'The output should be a string that responds to the question.' ########
  fail_safe = get_fail_safe() ########
  output = ChatGPT_safe_generate_structured_response(
    prompt,
    Idea_Summary,
    example_output,
    special_instruction,
    3,
    fail_safe,
    __chat_func_validate,
    __chat_func_clean_up,
    True
  )
  if output != False: 
    return output, [output, prompt, gpt_param, prompt_input, fail_safe]
  # ChatGPT Plugin ===========================================================

  # gpt_param = {"engine": openai_config["model"], "max_tokens": 150, 
  #              "temperature": 0.5, "top_p": 1, "stream": False,
  #              "frequency_penalty": 0, "presence_penalty": 0, "stop": None}
  # prompt_template = "persona/prompt_template/v2/summarize_chat_ideas_v1.txt"
  # prompt_input = create_prompt_input(persona, target_persona, statements, curr_context)
  # prompt = generate_prompt(prompt_input, prompt_template)

  # fail_safe = get_fail_safe()
  # output = safe_generate_response(prompt, gpt_param, 5, fail_safe,
  #                                  __func_validate, __func_clean_up)

  # if debug or verbose: 
  #   print_run_prompts(prompt_template, persona, gpt_param, 
  #                     prompt_input, prompt, output)
  
  # return output, [output, prompt, gpt_param, prompt_input, fail_safe]


class ChatSummarizeRelationship(BaseModel):
  summary: str

def run_gpt_prompt_agent_chat_summarize_relationship(
    persona,
    target_persona,
    statements,
    test_input=None,
    verbose=False
):
  def create_prompt_input(persona, target_persona, statements, test_input=None):
    prompt_input = [statements, persona.scratch.name, target_persona.scratch.name]
    return prompt_input

  # def __func_clean_up(gpt_response: ChatSummarizeRelationship, prompt=""):
  #   return gpt_response.summary

  # def __func_validate(gpt_response, prompt=""):
  #   try:
  #     if not isinstance(gpt_response, ChatSummarizeRelationship):
  #       return False
  #     __func_clean_up(gpt_response, prompt)
  #     return True
  #   except:
  #     traceback.print_exc()
  #     return False

  def get_fail_safe():
    return "..."

  # ChatGPT Plugin ===========================================================
  def __chat_func_clean_up(gpt_response: ChatSummarizeRelationship, prompt=""): ############
    return gpt_response.summary

  def __chat_func_validate(gpt_response, prompt=""): ############
    try:
      if not isinstance(gpt_response, ChatSummarizeRelationship):
        return False
      __chat_func_clean_up(gpt_response, prompt)
      return True
    except:
      traceback.print_exc()
      return False

  print ("DEBUG 18") ########
  gpt_param = {"engine": openai_config["model"], "max_tokens": 200,
               "temperature": 0, "top_p": 1, "stream": False,
               "frequency_penalty": 0, "presence_penalty": 0, "stop": None}
  prompt_template = "persona/prompt_template/v3_ChatGPT/summarize_chat_relationship_v2.txt" ########
  prompt_input = create_prompt_input(persona, target_persona, statements)  ########
  prompt = generate_prompt(prompt_input, prompt_template)
  example_output = 'Jane Doe is working on a project' ########
  special_instruction = 'The output should be a string that responds to the question.' ########
  fail_safe = get_fail_safe() ########
  output = ChatGPT_safe_generate_structured_response(
    prompt,
    ChatSummarizeRelationship,
    example_output,
    special_instruction,
    3, 
    fail_safe,
    __chat_func_validate,
    __chat_func_clean_up,
    True,
  )
  if output != False:
    return output, [output, prompt, gpt_param, prompt_input, fail_safe]
  # ChatGPT Plugin ===========================================================

  # gpt_param = {"engine": openai_config["model"], "max_tokens": 150, 
  #              "temperature": 0.5, "top_p": 1, "stream": False,
  #              "frequency_penalty": 0, "presence_penalty": 0, "stop": None}
  # prompt_template = "persona/prompt_template/v2/summarize_chat_relationship_v1.txt"
  # prompt_input = create_prompt_input(persona, target_persona, statements)
  # prompt = generate_prompt(prompt_input, prompt_template)

  # fail_safe = get_fail_safe()
  # output = safe_generate_response(prompt, gpt_param, 5, fail_safe,
  #                                  __func_validate, __func_clean_up)

  # if debug or verbose: 
  #   print_run_prompts(prompt_template, persona, gpt_param, 
  #                     prompt_input, prompt, output)
  
  # return output, [output, prompt, gpt_param, prompt_input, fail_safe]


# class PromptAgentChat(BaseModel):
#   convo: list[list[str]]

# def run_gpt_prompt_agent_chat(maze, persona, target_persona,
#                                curr_context, 
#                                init_summ_idea, 
#                                target_summ_idea, test_input=None, verbose=False): 
#   def create_prompt_input(persona, target_persona, curr_context, init_summ_idea, target_summ_idea, test_input=None): 
#     prev_convo_insert = "\n"
#     if persona.a_mem.seq_chat: 
#       for i in persona.a_mem.seq_chat: 
#         if i.object == target_persona.scratch.name: 
#           v1 = int((persona.scratch.curr_time - i.created).total_seconds()/60)
#           prev_convo_insert += f'{str(v1)} minutes ago, {persona.scratch.name} and {target_persona.scratch.name} were already {i.description} This context takes place after that conversation.'
#           break
#     if prev_convo_insert == "\n": 
#       prev_convo_insert = ""
#     if persona.a_mem.seq_chat: 
#       if int((persona.scratch.curr_time - persona.a_mem.seq_chat[-1].created).total_seconds()/60) > 480: 
#         prev_convo_insert = ""
#     print (prev_convo_insert)

#     curr_sector = f"{maze.access_tile(persona.scratch.curr_tile)['sector']}"
#     curr_arena= f"{maze.access_tile(persona.scratch.curr_tile)['arena']}"
#     curr_location = f"{curr_arena} in {curr_sector}"

#     prompt_input = [persona.scratch.currently, 
#                     target_persona.scratch.currently, 
#                     prev_convo_insert,
#                     curr_context, 
#                     curr_location,

#                     persona.scratch.name,
#                     init_summ_idea, 
#                     persona.scratch.name,
#                     target_persona.scratch.name,

#                     target_persona.scratch.name,
#                     target_summ_idea, 
#                     target_persona.scratch.name,
#                     persona.scratch.name,

#                     persona.scratch.name]
#     return prompt_input
  
#   def __func_clean_up(gpt_response: PromptAgentChat, prompt=""):
#     print (gpt_response)

#     gpt_response = (prompt + gpt_response).split("Here is their conversation.")[-1].strip()
#     content = re.findall('"([^"]*)"', gpt_response)

#     speaker_order = []
#     for i in gpt_response.split("\n"): 
#       name = i.split(":")[0].strip() 
#       if name: 
#         speaker_order += [name]

#     ret = []
#     for count, speaker in enumerate(speaker_order): 
#       ret += [[speaker, content[count]]]

#     return ret

#   def __func_validate(gpt_response, prompt=""): 
#     try: 
#       __func_clean_up(gpt_response, prompt)
#       return True
#     except:
#       traceback.print_exc()
#       return False 

#   def get_fail_safe(): 
#     return "..."

#   # ChatGPT Plugin ===========================================================
#   def __chat_func_clean_up(gpt_response, prompt=""): ############
#     # ret = ast.literal_eval(gpt_response)

#     print ("DEBUG HERE (run_gpt_prompt_agent_chat)")
#     for row in gpt_response: 
#       print (row)

#     return gpt_response

#   def __chat_func_validate(gpt_response, prompt=""): ############
#     return True

#   gpt_param = {"engine": openai_config["model"], "max_tokens": 15, 
#                "temperature": 0, "top_p": 1, "stream": False,
#                "frequency_penalty": 0, "presence_penalty": 0, "stop": None}
#   prompt_template = "persona/prompt_template/v3_ChatGPT/agent_chat_v1.txt" ########
#   prompt_input = create_prompt_input(persona, target_persona, curr_context, init_summ_idea, target_summ_idea)  ########
#   prompt = generate_prompt(prompt_input, prompt_template)
#   example_output = '[["Jane Doe", "Hi!"], ["John Doe", "Hello there!"] ... ]' ########
#   special_instruction = 'The output should be a list of list where the inner lists are in the form of ["<Name>", "<Utterance>"].' ########
#   fail_safe = get_fail_safe() ########
#   output = generate_structured_response(
#     prompt, 
#     gpt_param, 
#     PromptAgentChat, 
#     3, 
#     fail_safe,
#     __func_validate, 
#     __func_clean_up
#     )

#   if output != False: 
#     return output, [output, prompt, gpt_param, prompt_input, fail_safe]
#   # ChatGPT Plugin ===========================================================

#   # gpt_param = {"engine": openai_config["model"], "max_tokens": 2000, 
#   #              "temperature": 0.7, "top_p": 1, "stream": False,
#   #              "frequency_penalty": 0, "presence_penalty": 0, "stop": None}
#   # prompt_template = "persona/prompt_template/v2/agent_chat_v1.txt"
#   # prompt_input = create_prompt_input(persona, target_persona, curr_context, init_summ_idea, target_summ_idea)
#   # prompt = generate_prompt(prompt_input, prompt_template)

#   # fail_safe = get_fail_safe()
#   # output = safe_generate_response(prompt, gpt_param, 5, fail_safe,
#   #                                  __func_validate, __func_clean_up)

#   # if debug or verbose: 
#   #   print_run_prompts(prompt_template, persona, gpt_param, 
#   #                     prompt_input, prompt, output)
  
#   # return output, [output, prompt, gpt_param, prompt_input, fail_safe]

# # =======================
# # =======================
# # =======================
# # =======================


def run_gpt_prompt_summarize_ideas(persona, statements, question, test_input=None, verbose=False): 
  def create_prompt_input(persona, statements, question, test_input=None): 
    prompt_input = [statements, persona.scratch.name, question]
    return prompt_input
  
  def __func_clean_up(gpt_response, prompt=""):
    return gpt_response.split('"')[0].strip()

  def __func_validate(gpt_response, prompt=""): 
    try: 
      __func_clean_up(gpt_response, prompt)
      return True
    except:
      traceback.print_exc()
      return False 

  def get_fail_safe(): 
    return "..."

  # ChatGPT Plugin ===========================================================
  def __chat_func_clean_up(gpt_response, prompt=""): ############
    return gpt_response.split('"')[0].strip()

  def __chat_func_validate(gpt_response, prompt=""): ############
    try: 
      __func_clean_up(gpt_response, prompt)
      return True
    except:
      traceback.print_exc()
      return False 

  print ("DEBUG 16") ########
  gpt_param = {"engine": openai_config["model"], "max_tokens": 15, 
               "temperature": 0, "top_p": 1, "stream": False,
               "frequency_penalty": 0, "presence_penalty": 0, "stop": None}
  prompt_template = "persona/prompt_template/v3_ChatGPT/summarize_ideas_v1.txt" ########
  prompt_input = create_prompt_input(persona, statements, question)  ########
  prompt = generate_prompt(prompt_input, prompt_template)
  example_output = 'Jane Doe is working on a project' ########
  special_instruction = 'The output should be a string that responds to the question.' ########
  fail_safe = get_fail_safe() ########
  output = ChatGPT_safe_generate_response(prompt, example_output, special_instruction, 3, fail_safe,
                                          __chat_func_validate, __chat_func_clean_up, True)
  if output != False: 
    return output, [output, prompt, gpt_param, prompt_input, fail_safe]
  # ChatGPT Plugin ===========================================================

  # gpt_param = {"engine": openai_config["model"], "max_tokens": 150, 
  #              "temperature": 0.5, "top_p": 1, "stream": False,
  #              "frequency_penalty": 0, "presence_penalty": 0, "stop": None}
  # prompt_template = "persona/prompt_template/v2/summarize_ideas_v1.txt"
  # prompt_input = create_prompt_input(persona, statements, question)
  # prompt = generate_prompt(prompt_input, prompt_template)

  # fail_safe = get_fail_safe()
  # output = safe_generate_response(prompt, gpt_param, 5, fail_safe,
  #                                  __func_validate, __func_clean_up)

  # if debug or verbose: 
  #   print_run_prompts(prompt_template, persona, gpt_param, 
  #                     prompt_input, prompt, output)
  
  # return output, [output, prompt, gpt_param, prompt_input, fail_safe]


class Next_Conversation_Line(BaseModel):
  next_conversation_line: str

def run_gpt_prompt_generate_next_convo_line(persona, interlocutor_desc, prev_convo, retrieved_summary, test_input=None, verbose=False): 
  def create_prompt_input(persona, interlocutor_desc, prev_convo, retrieved_summary, test_input=None): 
    prompt_input = [persona.scratch.name, 
                    persona.scratch.get_str_iss(),
                    persona.scratch.name, 
                    interlocutor_desc, 
                    prev_convo, 
                    persona.scratch.name,
                    retrieved_summary, 
                    persona.scratch.name,]
    return prompt_input
  
  def __func_clean_up(gpt_response: Next_Conversation_Line, prompt=""):
    return gpt_response.next_conversation_line

  def __func_validate(gpt_response, prompt=""): 
    try: 
      if not isinstance(gpt_response, Next_Conversation_Line):
        return False
      __func_clean_up(gpt_response, prompt)
      return True
    except:
      traceback.print_exc()
      return False 

  def get_fail_safe(): 
    return "..."

  # # ChatGPT Plugin ===========================================================
  # def __chat_func_clean_up(gpt_response, prompt=""): ############
  #   return gpt_response.split('"')[0].strip()

  # def __chat_func_validate(gpt_response, prompt=""): ############
  #   try: 
  #     __func_clean_up(gpt_response, prompt)
  #     return True
  #   except:
  #     return False 

  # print ("asdhfapsh8p9hfaiafdsi;ldfj as DEBUG 15") ########
  # gpt_param = {"engine": openai_config["model"], "max_tokens": 15, 
  #              "temperature": 0, "top_p": 1, "stream": False,
  #              "frequency_penalty": 0, "presence_penalty": 0, "stop": None}
  # prompt_template = "persona/prompt_template/v3_ChatGPT/generate_next_convo_line_v1.txt" ########
  # prompt_input = create_prompt_input(persona, interlocutor_desc, prev_convo, retrieved_summary)  ########
  # prompt = generate_prompt(prompt_input, prompt_template)
  # example_output = 'Hello' ########
  # special_instruction = 'The output should be a string that responds to the question. Again, only use the context included in the "Note" to generate the response' ########
  # fail_safe = get_fail_safe() ########
  # output = ChatGPT_safe_generate_response(prompt, example_output, special_instruction, 3, fail_safe,
  #                                         __chat_func_validate, __chat_func_clean_up, True)
  # if output != False: 
  #   return output, [output, prompt, gpt_param, prompt_input, fail_safe]
  # # ChatGPT Plugin ===========================================================

  gpt_param = {"engine": openai_config["model"], "max_tokens": 500,
               "temperature": 1, "top_p": 1, "stream": False,
               "frequency_penalty": 0, "presence_penalty": 0, "stop": None}
  prompt_template = "persona/prompt_template/v2/generate_next_convo_line_v1.txt"
  prompt_input = create_prompt_input(persona, interlocutor_desc, prev_convo, retrieved_summary)
  prompt = generate_prompt(prompt_input, prompt_template)

  fail_safe = get_fail_safe()
  output = safe_generate_structured_response(
    prompt,
    gpt_param,
    Next_Conversation_Line,
    5,
    fail_safe,
    __func_validate,
    __func_clean_up
  )

  if debug or verbose: 
    print_run_prompts(prompt_template, persona, gpt_param, 
                      prompt_input, prompt, output)
  
  return output, [output, prompt, gpt_param, prompt_input, fail_safe]


def run_gpt_prompt_generate_whisper_inner_thought(persona, whisper, test_input=None, verbose=False): 
  def create_prompt_input(persona, whisper, test_input=None): 
    prompt_input = [persona.scratch.name, whisper]
    return prompt_input
  
  def __func_clean_up(gpt_response, prompt=""):
    return gpt_response.split('"')[0].strip()

  def __func_validate(gpt_response, prompt=""): 
    try: 
      __func_clean_up(gpt_response, prompt)
      return True
    except:
      traceback.print_exc()
      return False 

  def get_fail_safe(): 
    return "..."

  gpt_param = {"engine": openai_config["model"], "max_tokens": 50, 
               "temperature": 0, "top_p": 1, "stream": False,
               "frequency_penalty": 0, "presence_penalty": 0, "stop": None}
  prompt_template = "persona/prompt_template/v2/whisper_inner_thought_v1.txt"
  prompt_input = create_prompt_input(persona, whisper)
  prompt = generate_prompt(prompt_input, prompt_template)

  fail_safe = get_fail_safe()
  output = safe_generate_response(prompt, gpt_param, 5, fail_safe,
                                   __func_validate, __func_clean_up)

  if debug or verbose: 
    print_run_prompts(prompt_template, persona, gpt_param, 
                      prompt_input, prompt, output)
  
  return output, [output, prompt, gpt_param, prompt_input, fail_safe]


class Planning_Thought(BaseModel):
  planning_thought: str

def run_gpt_prompt_planning_thought_on_convo(persona, all_utt, test_input=None, verbose=False): 
  def create_prompt_input(persona, all_utt, test_input=None): 
    prompt_input = [all_utt, persona.scratch.name, persona.scratch.name, persona.scratch.name]
    return prompt_input
  
  def __func_clean_up(gpt_response: Planning_Thought, prompt=""):
    return gpt_response.planning_thought

  def __func_validate(gpt_response, prompt=""): 
    try:
      if not isinstance(gpt_response, Planning_Thought):
        return False
      __func_clean_up(gpt_response, prompt)
      return True
    except:
      traceback.print_exc()
      return False 

  def get_fail_safe(): 
    return "..."

  gpt_param = {"engine": openai_config["model"], "max_tokens": 200, 
               "temperature": 0, "top_p": 1, "stream": False,
               "frequency_penalty": 0, "presence_penalty": 0, "stop": None}
  prompt_template = "persona/prompt_template/v2/planning_thought_on_convo_v1.txt"
  prompt_input = create_prompt_input(persona, all_utt)
  prompt = generate_prompt(prompt_input, prompt_template)

  fail_safe = get_fail_safe()
  output = safe_generate_structured_response(
    prompt,
    gpt_param,
    Planning_Thought,
    5,
    fail_safe,
    __func_validate,
    __func_clean_up
  )

  if debug or verbose: 
    print_run_prompts(prompt_template, persona, gpt_param, 
                      prompt_input, prompt, output)
  
  return output, [output, prompt, gpt_param, prompt_input, fail_safe]


class Convo_Takeaways(BaseModel):
  takeaway: str

def run_gpt_prompt_memo_on_convo(persona, all_utt, test_input=None, verbose=False):
  def create_prompt_input(persona, all_utt, test_input=None):
    prompt_input = [all_utt, persona.scratch.name, persona.scratch.name, persona.scratch.name]
    return prompt_input
  
  # def __func_clean_up(gpt_response, prompt=""):
  #   return gpt_response.split('"')[0].strip()

  # def __func_validate(gpt_response, prompt=""):
  #   try:
  #     __func_clean_up(gpt_response, prompt)
  #     return True
  #   except:
  #     traceback.print_exc()
  #     return False

  def get_fail_safe(): 
    return "..."

  # ChatGPT Plugin ===========================================================
  def __chat_func_clean_up(gpt_response: Convo_Takeaways, prompt=""): ############
    return gpt_response.takeaway

  def __chat_func_validate(gpt_response, prompt=""): ############
    try: 
      if not isinstance(gpt_response, Convo_Takeaways):
        return False
      __chat_func_clean_up(gpt_response, prompt)
      return True
    except:
      traceback.print_exc()
      return False 

  print ("DEBUG 15") ########
  gpt_param = {"engine": openai_config["model"], "max_tokens": 300,
               "temperature": 0, "top_p": 1, "stream": False,
               "frequency_penalty": 0, "presence_penalty": 0, "stop": None}
  prompt_template = "persona/prompt_template/v3_ChatGPT/memo_on_convo_v1.txt" ########
  prompt_input = create_prompt_input(persona, all_utt)  ########
  prompt = generate_prompt(prompt_input, prompt_template)
  example_output = 'Jane Doe was interesting to talk to.' ########
  special_instruction = 'The output should ONLY contain a string that summarizes anything interesting that the agent may have noticed' ########
  fail_safe = get_fail_safe() ########
  output = ChatGPT_safe_generate_structured_response(
    prompt,
    Convo_Takeaways,
    example_output,
    special_instruction,
    3,
    fail_safe,
    __chat_func_validate,
    __chat_func_clean_up,
    True
  )
  if output != False: 
    return output, [output, prompt, gpt_param, prompt_input, fail_safe]
  # ChatGPT Plugin ===========================================================

  gpt_param = {"engine": openai_config["model"], "max_tokens": 300,
               "temperature": 0, "top_p": 1, "stream": False,
               "frequency_penalty": 0, "presence_penalty": 0, "stop": None}
  prompt_template = "persona/prompt_template/v2/memo_on_convo_v1.txt"
  prompt_input = create_prompt_input(persona, all_utt)
  prompt = generate_prompt(prompt_input, prompt_template)

  fail_safe = get_fail_safe()
  output = safe_generate_structured_response(
    prompt,
    gpt_param,
    Convo_Takeaways,
    5,
    fail_safe,
    __chat_func_validate,
    __chat_func_clean_up,
  )

  if debug or verbose: 
    print_run_prompts(prompt_template, persona, gpt_param, 
                      prompt_input, prompt, output)
  
  return output, [output, prompt, gpt_param, prompt_input, fail_safe]


class SafetyScore(BaseModel):
    #safety score should range 1-10
    output: int

def run_gpt_generate_safety_score(persona, comment, test_input=None, verbose=False):
  """
    Given the persona and a comment, returns a structured response containing
    the safety score.

    INPUT: 
      persona: The Persona class instance
      comment: A comment that will be used to generate the safety score
    OUTPUT: 
      Structured output containing the safety score
    """
  def create_prompt_input(comment, test_input=None):
    prompt_input = [comment]
    return prompt_input

  def __chat_func_clean_up(gpt_response, prompt=""): 
    #gpt_response = json.loads(gpt_response)
    #return gpt_response["output"]
    if isinstance(gpt_response.output, int) and 1 <= gpt_response.output <= 10:
      return gpt_response.output
    raise ValueError("Output is not a valid integer between 1 and 10")

  def __chat_func_validate(gpt_response, prompt=""): 
    try:
      '''
      fields = ["output"]
      response = json.loads(gpt_response)
      for field in fields: 
        if field not in response: 
          return False
      return True
      '''
      __chat_func_clean_up(gpt_response)
    except:
      traceback.print_exc()
      return False 

  def get_fail_safe():
    '''
    Provides a baseline safety score of 5
    '''
    #return None
    return 5 #more neutral score for safety as returning None may cause errors

  print ("11")
  prompt_template = "persona/prompt_template/safety/anthromorphosization_v1.txt" 
  prompt_input = create_prompt_input(comment) 
  print ("22")
  prompt = generate_prompt(prompt_input, prompt_template)
  print (prompt)
  fail_safe = get_fail_safe() 
<<<<<<< HEAD
  #output = ChatGPT_safe_generate_response_OLD(prompt, 3, fail_safe,__chat_func_validate, __chat_func_clean_up, verbose)
  output = generate_structured_response(
        prompt,
        gpt_param,
        SafetyScore,
        3,
        fail_safe,
        __chat_func_validate,
        __chat_func_clean_up
    )
=======
  output = ChatGPT_safe_generate_response(
    prompt,
    repeat=3,
    fail_safe_response=fail_safe,
    func_validate=__chat_func_validate,
    func_clean_up=__chat_func_clean_up,
    verbose=verbose,
  )
>>>>>>> 89adcddf
  print (output)
  
  gpt_param = {"engine": openai_config["model"], "max_tokens": 50, 
               "temperature": 0, "top_p": 1, "stream": False,
               "frequency_penalty": 0, "presence_penalty": 0, "stop": None}
  return output, [output, prompt, gpt_param, prompt_input, fail_safe]


def extract_first_json_dict(data_str):
  # Find the first occurrence of a JSON object within the string
  start_idx = data_str.find('{')
  end_idx = data_str.find('}', start_idx) + 1

  # Check if both start and end indices were found
  if start_idx == -1 or end_idx == 0:
    return None

  # Extract the first JSON dictionary
  json_str = data_str[start_idx:end_idx]

  try:
    # Attempt to parse the JSON data
    json_dict = json.loads(json_str)
    return json_dict
  except json.JSONDecodeError:
    traceback.print_exc()
    # If parsing fails, return None
    return None


class ChatUtterance(BaseModel):
  utterance: str
  did_conversation_end: bool

def run_gpt_generate_iterative_chat_utt(
  maze,
  init_persona,
  target_persona,
  retrieved,
  curr_context,
  curr_chat,
  test_input=None,
  verbose=False,
):
  def create_prompt_input(
    maze,
    init_persona,
    target_persona,
    retrieved,
    curr_context,
    curr_chat,
    test_input=None,
  ):
    persona = init_persona
    prev_convo_insert = "\n"
    if persona.a_mem.seq_chat:
      for i in persona.a_mem.seq_chat:
        if i.object == target_persona.scratch.name:
          v1 = int(
            (persona.scratch.curr_time - i.created).total_seconds() / 60
          )
          prev_convo_insert += f"{str(v1)} minutes ago, {persona.scratch.name} and {target_persona.scratch.name} were already {i.description} This context takes place after that conversation."
          break
    if prev_convo_insert == "\n":
      prev_convo_insert = ""
    if persona.a_mem.seq_chat:
      if (
        int(
          (
            persona.scratch.curr_time - persona.a_mem.seq_chat[-1].created
          ).total_seconds()
          / 60
        )
        > 480
      ):
        prev_convo_insert = ""
    print(prev_convo_insert)

    curr_sector = f"{maze.access_tile(persona.scratch.curr_tile)['sector']}"
    curr_arena = f"{maze.access_tile(persona.scratch.curr_tile)['arena']}"
    curr_location = f"{curr_arena} in {curr_sector}"

    retrieved_str = ""
    for key, vals in retrieved.items():
      for v in vals:
        retrieved_str += f"- {v.description}\n"

    convo_str = ""
    for i in curr_chat:
      convo_str += ": ".join(i) + "\n"
    if convo_str == "":
      convo_str = "[The conversation has not started yet -- start it!]"

    init_iss = f"Here is Here is a brief description of {init_persona.scratch.name}.\n{init_persona.scratch.get_str_iss()}"
    prompt_input = [
      init_iss,
      init_persona.scratch.name,
      retrieved_str,
      prev_convo_insert,
      curr_location,
      curr_context,
      init_persona.scratch.name,
      target_persona.scratch.name,
      convo_str,
      init_persona.scratch.name,
      target_persona.scratch.name,
    ]
    return prompt_input

  def __chat_func_clean_up(gpt_response: ChatUtterance, prompt=""):
    cleaned_dict = {
      "utterance": gpt_response.utterance,
      "end": gpt_response.did_conversation_end,
    }
    return cleaned_dict

  def __chat_func_validate(gpt_response, prompt=""):
    try:
      if not isinstance(gpt_response, ChatUtterance):
        return False
      return True
    except:
      traceback.print_exc()
      return False

  def get_fail_safe():
    cleaned_dict = {
      "utterance": "...",
      "end": False,
    }
    return cleaned_dict

  print("11")
  prompt_template = "persona/prompt_template/v3_ChatGPT/iterative_convo_v1.txt"
  prompt_input = create_prompt_input(
    maze, init_persona, target_persona, retrieved, curr_context, curr_chat
  )
  print("22")
  prompt = generate_prompt(prompt_input, prompt_template)
  print(prompt)
  fail_safe = get_fail_safe()
  output = ChatGPT_safe_generate_structured_response(
    prompt,
    ChatUtterance,
    repeat=3,
    fail_safe_response=fail_safe,
    func_validate=__chat_func_validate,
    func_clean_up=__chat_func_clean_up,
    verbose=verbose,
  )
  print(output)

  gpt_param = {
    "engine": openai_config["model"],
    "max_tokens": 4096,
    "temperature": 0,
    "top_p": 1,
    "stream": False,
    "frequency_penalty": 0,
    "presence_penalty": 0,
    "stop": None,
  }

  return output, [output, prompt, gpt_param, prompt_input, fail_safe]


# Takes a plugin prompt template filepath and returns an LLM response string
def run_plugin(
  plugin_template,
  current_movements,
  personas,
  verbose=False,
):
  def create_prompt_input(
    persona1,
    persona2,
    movements,
    test_input=None,
  ):
    if test_input:
      return test_input

    game_state = copy.deepcopy(movements)
    personas = game_state["persona"]
    for persona in personas:
      persona_state = personas[persona]
      del persona_state["chat"]
      personas[persona] = persona_state
    game_state["persona"] = personas

    conversation = list(movements["persona"].values())[0]["chat"]

    prompt_input = [
      persona1.scratch.get_str_learned(),
      persona2.scratch.get_str_learned(),
      game_state,
      conversation,
      persona1.scratch.get_str_firstname(),
      persona2.scratch.get_str_firstname(),
    ]

    return prompt_input

  def __chat_func_clean_up(gpt_response, prompt=""):
    gpt_response = extract_first_json_dict(gpt_response)
    cleaned_dict = dict()

    for key, val in gpt_response.items():
      cleaned_dict[key] = False

      if "t" in str(val) or "T" in str(val):
        cleaned_dict[key] = True

    return cleaned_dict

  def __chat_func_validate(gpt_response, prompt=""):
    print("Validating...")

    try:
      print(extract_first_json_dict(gpt_response))
      return True
    except:
      traceback.print_exc()
      return False

  def get_fail_safe():
    cleaned_dict = {"error": "error"}
    return cleaned_dict

  persona_list = list(personas.values())

  prompt_input = create_prompt_input(
    persona1=persona_list[0],
    persona2=persona_list[1],
    movements=current_movements,
  )
  prompt = generate_prompt(prompt_input, plugin_template)
  print(prompt)
  fail_safe = get_fail_safe()
  output = ChatGPT_safe_generate_response(
    prompt,
    repeat=3,
    fail_safe_response=fail_safe,
    func_validate=__chat_func_validate,
    func_clean_up=__chat_func_clean_up,
    verbose=verbose,
  )
  print(output)

  gpt_param = {
    "engine": openai_config["model"],
    "max_tokens": 4096,
    "temperature": 0,
    "top_p": 1,
    "stream": False,
    "frequency_penalty": 0,
    "presence_penalty": 0,
    "stop": None,
  }

  return output, [output, prompt, gpt_param, prompt_input, fail_safe]<|MERGE_RESOLUTION|>--- conflicted
+++ resolved
@@ -2916,9 +2916,15 @@
   prompt = generate_prompt(prompt_input, prompt_template)
   print (prompt)
   fail_safe = get_fail_safe() 
-<<<<<<< HEAD
-  #output = ChatGPT_safe_generate_response_OLD(prompt, 3, fail_safe,__chat_func_validate, __chat_func_clean_up, verbose)
-  output = generate_structured_response(
+  # output = ChatGPT_safe_generate_response(
+  #   prompt,
+  #   repeat=3,
+  #   fail_safe_response=fail_safe,
+  #   func_validate=__chat_func_validate,
+  #   func_clean_up=__chat_func_clean_up,
+  #   verbose=verbose,
+  # )
+  output = safe_generate_structured_response(
         prompt,
         gpt_param,
         SafetyScore,
@@ -2927,16 +2933,6 @@
         __chat_func_validate,
         __chat_func_clean_up
     )
-=======
-  output = ChatGPT_safe_generate_response(
-    prompt,
-    repeat=3,
-    fail_safe_response=fail_safe,
-    func_validate=__chat_func_validate,
-    func_clean_up=__chat_func_clean_up,
-    verbose=verbose,
-  )
->>>>>>> 89adcddf
   print (output)
   
   gpt_param = {"engine": openai_config["model"], "max_tokens": 50, 
