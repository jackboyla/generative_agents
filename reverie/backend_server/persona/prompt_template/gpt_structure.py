"""
Author: Joon Sung Park (joonspk@stanford.edu)

File: gpt_structure.py
Description: Wrapper functions for calling OpenAI APIs.
"""
import json
import random
import time 
from openai import OpenAI

from utils import *

client = OpenAI(api_key=openai_api_key)

if not use_openai:
  # TODO: The 'openai.api_base' option isn't read in the client API. You will need to pass it when you instantiate the client, e.g. 'OpenAI(base_url=api_base)'
  # openai.api_base = api_base
  model = api_model


def temp_sleep(seconds=0.1):
  time.sleep(seconds)

def ChatGPT_single_request(prompt): 
  temp_sleep()

<<<<<<< HEAD
  completion = openai.ChatCompletion.create(
    model="gpt-3.5-turbo-1106", 
    messages=[{"role": "user", "content": prompt}]
  )
  return completion["choices"][0]["message"]["content"]
=======
  completion = client.chat.completions.create(model= "gpt-3.5-turbo" if use_openai else model, 
  messages=[{"role": "user", "content": prompt}])
  return completion.choices[0].message.content
>>>>>>> f8b2b5db


# ============================================================================
# #####################[SECTION 1: CHATGPT-3 STRUCTURE] ######################
# ============================================================================

def GPT4_request(prompt): 
  """
  Given a prompt and a dictionary of GPT parameters, make a request to OpenAI
  server and returns the response. 
  ARGS:
    prompt: a str prompt
    gpt_parameter: a python dictionary with the keys indicating the names of  
                   the parameter and the values indicating the parameter 
                   values.   
  RETURNS: 
    a str of GPT-3's response. 
  """
  temp_sleep()

  try: 
<<<<<<< HEAD
    completion = openai.ChatCompletion.create(
    model="gpt-4-1106-preview", 
    messages=[{"role": "user", "content": prompt}]
    )
    return completion["choices"][0]["message"]["content"]
=======
    completion = client.chat.completions.create(model="gpt-4" if use_openai else model, 
    messages=[{"role": "user", "content": prompt}])
    return completion.choices[0].message.content
>>>>>>> f8b2b5db
  
  except: 
    print ("ChatGPT ERROR")
    return "ChatGPT ERROR"


def ChatGPT_request(prompt): 
  """
  Given a prompt and a dictionary of GPT parameters, make a request to OpenAI
  server and returns the response. 
  ARGS:
    prompt: a str prompt
    gpt_parameter: a python dictionary with the keys indicating the names of  
                   the parameter and the values indicating the parameter 
                   values.   
  RETURNS: 
    a str of GPT-3's response. 
  """
  # temp_sleep()
  try: 
<<<<<<< HEAD
    completion = openai.ChatCompletion.create(
    model="gpt-3.5-turbo-1106", 
    messages=[{"role": "user", "content": prompt}]
    )
    return completion["choices"][0]["message"]["content"]
=======
    completion = client.chat.completions.create(model="gpt-3.5-turbo" if use_openai else model, 
    messages=[{"role": "user", "content": prompt}])
    return completion.choices[0].message.content
>>>>>>> f8b2b5db
  
  except: 
    print ("ChatGPT ERROR")
    return "ChatGPT ERROR"


def GPT4_safe_generate_response(prompt, 
                                   example_output,
                                   special_instruction,
                                   repeat=3,
                                   fail_safe_response="error",
                                   func_validate=None,
                                   func_clean_up=None,
                                   verbose=False): 
  prompt = 'GPT-3.5-turbo-1106 Prompt:\n"""\n' + prompt + '\n"""\n'
  prompt += f"Output the response to the prompt above in json. {special_instruction}\n"
  prompt += "Example output json:\n"
  prompt += '{"output": "' + str(example_output) + '"}'

  if verbose: 
    print ("CHAT GPT PROMPT")
    print (prompt)

  for i in range(repeat): 

    try: 
      curr_gpt_response = GPT4_request(prompt).strip()
      end_index = curr_gpt_response.rfind('}') + 1
      curr_gpt_response = curr_gpt_response[:end_index]
      curr_gpt_response = json.loads(curr_gpt_response)["output"]
      
      if func_validate(curr_gpt_response, prompt=prompt): 
        return func_clean_up(curr_gpt_response, prompt=prompt)
      
      if verbose: 
        print ("---- repeat count: \n", i, curr_gpt_response)
        print (curr_gpt_response)
        print ("~~~~")

    except: 
      pass

  return False


def ChatGPT_safe_generate_response(prompt, 
                                   example_output,
                                   special_instruction,
                                   repeat=3,
                                   fail_safe_response="error",
                                   func_validate=None,
                                   func_clean_up=None,
                                   verbose=False): 
  # prompt = 'GPT-3 Prompt:\n"""\n' + prompt + '\n"""\n'
  prompt = '"""\n' + prompt + '\n"""\n'
  prompt += f"Output the response to the prompt above in json. {special_instruction}\n"
  prompt += "Example output json:\n"
  prompt += '{"output": "' + str(example_output) + '"}'

  if verbose: 
    print ("CHAT GPT PROMPT")
    print (prompt)

  for i in range(repeat): 

    try: 
      curr_gpt_response = ChatGPT_request(prompt).strip()
      end_index = curr_gpt_response.rfind('}') + 1
      curr_gpt_response = curr_gpt_response[:end_index]
      curr_gpt_response = json.loads(curr_gpt_response)["output"]

      # print ("---ashdfaf")
      # print (curr_gpt_response)
      # print ("000asdfhia")

      if verbose: 
        print ("---- repeat count:", i)
        print ("~~~~ curr_gpt_response:")
        print (curr_gpt_response)
        print ("~~~~")
      
      if func_validate(curr_gpt_response, prompt=prompt): 
        return func_clean_up(curr_gpt_response, prompt=prompt)

    except: 
      pass

  return False


def ChatGPT_safe_generate_response_OLD(prompt, 
                                   repeat=3,
                                   fail_safe_response="error",
                                   func_validate=None,
                                   func_clean_up=None,
                                   verbose=False): 
  if verbose: 
    print ("CHAT GPT PROMPT")
    print (prompt)

  for i in range(repeat): 
    try: 
      curr_gpt_response = ChatGPT_request(prompt).strip()
      if func_validate(curr_gpt_response, prompt=prompt): 
        return func_clean_up(curr_gpt_response, prompt=prompt)
      if verbose: 
        print (f"---- repeat count: {i}")
        print (curr_gpt_response)
        print ("~~~~")

    except: 
      pass
  print ("FAIL SAFE TRIGGERED") 
  return fail_safe_response


# ============================================================================
# ###################[SECTION 2: ORIGINAL GPT-3 STRUCTURE] ###################
# ============================================================================

def GPT_request(prompt, gpt_parameter): 
  """
  Given a prompt and a dictionary of GPT parameters, make a request to OpenAI
  server and returns the response. 
  ARGS:
    prompt: a str prompt
    gpt_parameter: a python dictionary with the keys indicating the names of  
                   the parameter and the values indicating the parameter 
                   values.   
  RETURNS: 
    a str of GPT-3's response. 
  """
  temp_sleep()
  try:
    if use_openai:
      response = client.chat.completions.create(model=gpt_parameter["engine"],
      messages=[{"role": "user", "content": prompt}],
      temperature=gpt_parameter["temperature"],
      max_tokens=gpt_parameter["max_tokens"],
      top_p=gpt_parameter["top_p"],
      frequency_penalty=gpt_parameter["frequency_penalty"],
      presence_penalty=gpt_parameter["presence_penalty"],
      stream=gpt_parameter["stream"],
      stop=gpt_parameter["stop"])
    else:
      response = client.completions.create(model=model,
      prompt=prompt)

    return response.choices[0].message.content
  except Exception as e: 
    print (e)
    print ("REQUEST ERROR")
    return "REQUEST ERROR"


def generate_prompt(curr_input, prompt_lib_file): 
  """
  Takes in the current input (e.g. comment that you want to classifiy) and 
  the path to a prompt file. The prompt file contains the raw str prompt that
  will be used, which contains the following substr: !<INPUT>! -- this 
  function replaces this substr with the actual curr_input to produce the 
  final promopt that will be sent to the GPT3 server. 
  ARGS:
    curr_input: the input we want to feed in (IF THERE ARE MORE THAN ONE
                INPUT, THIS CAN BE A LIST.)
    prompt_lib_file: the path to the promopt file. 
  RETURNS: 
    a str prompt that will be sent to OpenAI's GPT server.  
  """
  if type(curr_input) == type("string"): 
    curr_input = [curr_input]
  curr_input = [str(i) for i in curr_input]

  f = open(prompt_lib_file, "r")
  prompt = f.read()
  f.close()
  for count, i in enumerate(curr_input):   
    prompt = prompt.replace(f"!<INPUT {count}>!", i)
  if "<commentblockmarker>###</commentblockmarker>" in prompt: 
    prompt = prompt.split("<commentblockmarker>###</commentblockmarker>")[1]
  return prompt.strip()


def safe_generate_response(prompt, 
                           gpt_parameter,
                           repeat=5,
                           fail_safe_response="error",
                           func_validate=None,
                           func_clean_up=None,
                           verbose=False): 
  if verbose: 
    print (prompt)

  for i in range(repeat): 
    curr_gpt_response = GPT_request(prompt, gpt_parameter)
    if func_validate(curr_gpt_response, prompt=prompt): 
      return func_clean_up(curr_gpt_response, prompt=prompt)
    if verbose: 
      print ("---- repeat count: ", i, curr_gpt_response)
      print (curr_gpt_response)
      print ("~~~~")
  return fail_safe_response


def get_embedding(text, model="text-embedding-ada-002"):
  text = text.replace("\n", " ")
  if not text: 
    text = "this is blank"
  try:
    return client.embeddings.create(input=[text], model=model).data[0].embedding
  except:
    return None


if __name__ == '__main__':
  gpt_parameter = {"engine": "gpt-3.5-turbo", "max_tokens": 50, 
                   "temperature": 0, "top_p": 1, "stream": False,
                   "frequency_penalty": 0, "presence_penalty": 0, 
                   "stop": ['"']}
  curr_input = ["driving to a friend's house"]
  prompt_lib_file = "prompt_template/v1/test_prompt_July5.txt"
  prompt = generate_prompt(curr_input, prompt_lib_file)

  def __func_validate(gpt_response): 
    if len(gpt_response.strip()) <= 1:
      return False
    if len(gpt_response.strip().split(" ")) > 1: 
      return False
    return True
  def __func_clean_up(gpt_response):
    cleaned_response = gpt_response.strip()
    return cleaned_response

  output = safe_generate_response(prompt, 
                                 gpt_parameter,
                                 5,
                                 "rest",
                                 __func_validate,
                                 __func_clean_up,
                                 True)

  print (output)<|MERGE_RESOLUTION|>--- conflicted
+++ resolved
@@ -25,17 +25,11 @@
 def ChatGPT_single_request(prompt): 
   temp_sleep()
 
-<<<<<<< HEAD
   completion = openai.ChatCompletion.create(
-    model="gpt-3.5-turbo-1106", 
+    model="gpt-3.5-turbo", 
     messages=[{"role": "user", "content": prompt}]
   )
   return completion["choices"][0]["message"]["content"]
-=======
-  completion = client.chat.completions.create(model= "gpt-3.5-turbo" if use_openai else model, 
-  messages=[{"role": "user", "content": prompt}])
-  return completion.choices[0].message.content
->>>>>>> f8b2b5db
 
 
 # ============================================================================
@@ -57,17 +51,11 @@
   temp_sleep()
 
   try: 
-<<<<<<< HEAD
     completion = openai.ChatCompletion.create(
-    model="gpt-4-1106-preview", 
+    model="gpt-4", 
     messages=[{"role": "user", "content": prompt}]
     )
     return completion["choices"][0]["message"]["content"]
-=======
-    completion = client.chat.completions.create(model="gpt-4" if use_openai else model, 
-    messages=[{"role": "user", "content": prompt}])
-    return completion.choices[0].message.content
->>>>>>> f8b2b5db
   
   except: 
     print ("ChatGPT ERROR")
@@ -88,17 +76,11 @@
   """
   # temp_sleep()
   try: 
-<<<<<<< HEAD
     completion = openai.ChatCompletion.create(
-    model="gpt-3.5-turbo-1106", 
+    model="gpt-3.5-turbo", 
     messages=[{"role": "user", "content": prompt}]
     )
     return completion["choices"][0]["message"]["content"]
-=======
-    completion = client.chat.completions.create(model="gpt-3.5-turbo" if use_openai else model, 
-    messages=[{"role": "user", "content": prompt}])
-    return completion.choices[0].message.content
->>>>>>> f8b2b5db
   
   except: 
     print ("ChatGPT ERROR")
