"""
Author: Joon Sung Park (joonspk@stanford.edu)

File: gpt_structure.py
Description: Wrapper functions for calling OpenAI APIs.
"""

import json
from pathlib import Path
import time
import traceback
from openai import AzureOpenAI, OpenAI
from utils import openai_api_key, use_openai, api_model
from openai_cost_logger import DEFAULT_LOG_PATH
from persona.prompt_template.openai_logger_singleton import OpenAICostLogger_Singleton

config_path = Path("../../openai_config.json")
with open(config_path, "r") as f:
  openai_config = json.load(f) 

client = OpenAI(api_key=openai_api_key)

if not use_openai:
  # TODO: The 'openai.api_base' option isn't read in the client API. You will need to pass it when you instantiate the client, e.g. 'OpenAI(base_url=api_base)'
  # openai.api_base = api_base
  model = api_model

# from langchain.llms import Ollama
# from langchain.llms import OpenAI
# from langchain.llms import LlamaCpp
# from langchain.llms import GPT4All
# from langchain.chat_models import ChatAnthropic
# from langchain.embeddings import GPT4AllEmbeddings
# from langchain.callbacks.manager import CallbackManager
# from langchain.callbacks.streaming_stdout import StreamingStdOutCallbackHandler
# from langchain.llms import HuggingFacePipeline


# ============================================================================
# ################### [Set LLM] ###################
# ============================================================================



# def llm(prompt):
#   log = open("log.txt", "a")
#   log.write(f"Prompt @ {time.time()}: {prompt}\n")
#   api_url = "http://<instance-ip>:8000/generate"

#   payload = {
#       "inputs": [{"role": "user", "content": prompt}], 
#       "parameters": {"max_new_tokens": 25, "top_p": 0.9, "temperature": 0.6, "do_sample": True}
#   }
#   headers = {'Content-Type': 'application/json'}
#   response = requests.post(api_url, data=json.dumps(payload), headers=headers)
#   response = response.json()
#   log.write(f"Response @ {time.time()}: {response}\n")
#   log.close()

#   return response['text']

def setup_client(type: str, config: dict):
  """Setup the OpenAI client.

  Args:
      type (str): the type of client. Either "azure" or "openai".
      config (dict): the configuration for the client.

  Raises:
      ValueError: if the client is invalid.

  Returns:
      The client object created, either AzureOpenAI or OpenAI.
  """
  if type == "azure":
    client = AzureOpenAI(
      azure_endpoint=config["endpoint"],
      api_key=config["key"],
      api_version=config["api-version"],
    )
  elif type == "openai":
    client = OpenAI(
      api_key=config["key"],
    )
  else:
    raise ValueError("Invalid client")
  return client

if openai_config["client"] == "azure":
  client = setup_client("azure", {
    "endpoint": openai_config["model-endpoint"],
    "key": openai_config["model-key"],
    "api-version": openai_config["model-api-version"],
  })
elif openai_config["client"] == "openai":
  client = setup_client("openai", { "key": openai_config["model-key"] })

if openai_config["embeddings-client"] == "azure":  
  embeddings_client = setup_client("azure", {
    "endpoint": openai_config["embeddings-endpoint"],
    "key": openai_config["embeddings-key"],
    "api-version": openai_config["embeddings-api-version"],
  })
elif openai_config["embeddings-client"] == "openai":
  embeddings_client = setup_client("openai", { "key": openai_config["embeddings-key"] })
else:
  raise ValueError("Invalid embeddings client")

cost_logger = OpenAICostLogger_Singleton(
  experiment_name = openai_config["experiment-name"],
  log_folder = DEFAULT_LOG_PATH,
  cost_upperbound = openai_config["cost-upperbound"]
)


def temp_sleep(seconds=0.1):
  time.sleep(seconds)


def ChatGPT_single_request(prompt):
  temp_sleep()

  print("--- ChatGPT_single_request() ---")
  print("Prompt:", prompt)

  completion = client.chat.completions.create(
    model=openai_config["model"],
    messages=[{"role": "user", "content": prompt}],
  )

  content = completion.choices[0].message.content
  print("Response content:", content)

  if content:
    content = content.strip("`").removeprefix("json").strip()
    return content
  else:
    print("ERROR: No message content from LLM.")
    return ""

  # completion = openai.ChatCompletion.create(
  #   model= "gpt-3.5-turbo" if use_openai else model, 
  #   messages=[{"role": "user", "content": prompt}]
  # )
  # return completion["choices"][0]["message"]["content"]

  # try:
  #   response = llm( prompt)
  # except:
  #   print("Requested tokens exceed context window")
  #   ### TODO: Add map-reduce or splitter to handle this error.
  #   prompt = prompt.split(" ")[-1400:]
  #   prompt = str(' '.join(prompt))
  #   response = llm(prompt)
  #   response = response.json()
  # return response


def ChatGPT_request(prompt):
  """
  Given a prompt and a dictionary of GPT parameters, make a request to OpenAI
  server and returns the response. 
  ARGS:
    prompt: a str prompt
    gpt_parameter: a python dictionary with the keys indicating the names of  
                   the parameter and the values indicating the parameter 
                   values.   
  RETURNS: 
    a str of GPT-3's response. 
  """
  # temp_sleep()
  print("--- ChatGPT_request() ---")
  print("Prompt:", prompt)

  try: 
    completion = client.chat.completions.create(
      model=openai_config["model"],
      messages=[{"role": "user", "content": prompt}]
    )
    content = completion.choices[0].message.content
    print("Response content:", content)
    cost_logger.update_cost(
      completion, input_cost=openai_config["model-costs"]["input"], output_cost=openai_config["model-costs"]["output"]
    )
    if content:
      content = content.strip("`").removeprefix("json").strip()
    return content
  
  except Exception as e: 
    print(f"Error: {e}")
    traceback.print_exc()
    return "LLM ERROR"

def ChatGPT_structured_request(prompt, response_format):
  """
  Given a prompt and a dictionary of GPT parameters, make a request to OpenAI
  server and returns the response. 
  ARGS:
    prompt: a str prompt
    gpt_parameter: a python dictionary with the keys indicating the names of  
                   the parameter and the values indicating the parameter 
                   values.   
  RETURNS: 
    a str of GPT-3's response. 
  """
  # temp_sleep()
  print("--- ChatGPT_request() ---")
  print("Prompt:", prompt)

  try: 
    completion = client.beta.chat.completions.parse(
      model=openai_config["model"],
      response_format=response_format,
      messages=[{"role": "user", "content": prompt}]
    )

    print("Response:", completion)
    message = completion.choices[0].message

    cost_logger.update_cost(
      completion,
      input_cost=openai_config["model-costs"]["input"],
      output_cost=openai_config["model-costs"]["output"],
    )

    if message.parsed:
      return message.parsed
    if message.refusal:
      raise ValueError("Request refused: " + message.refusal)
    raise ValueError("No parsed content or refusal found.")

  except Exception as e: 
    print(f"Error: {e}")
    traceback.print_exc()
    return "LLM ERROR"


# def GPT4_safe_generate_response(
#   prompt,
#   example_output,
#   special_instruction,
#   repeat=3,
#   fail_safe_response="error",
#   func_validate=None,
#   func_clean_up=None,
#   verbose=False,
# ):
#   if func_validate and func_clean_up:
#     prompt = 'GPT-3 Prompt:\n"""\n' + prompt + '\n"""\n'
#     prompt += (
#       f"Output the response to the prompt above in json. {special_instruction}\n"
#     )
#     prompt += "Example output json:\n"
#     prompt += '{"output": "' + str(example_output) + '"}'

#     if verbose:
#       print("CHAT GPT PROMPT")
#       print(prompt)

#     for i in range(repeat):
#       try:
#         gpt4_response = GPT4_request(prompt)
#         if not gpt4_response:
#           raise Exception("No valid response from GPT-4.")
#         curr_gpt_response = gpt4_response.strip()
#         end_index = curr_gpt_response.rfind("}") + 1
#         curr_gpt_response = curr_gpt_response[:end_index]
#         curr_gpt_response = json.loads(curr_gpt_response)["output"]

#         if func_validate(curr_gpt_response, prompt=prompt):
#           return func_clean_up(curr_gpt_response, prompt=prompt)

#         if verbose:
#           print("---- repeat count: \n", i, curr_gpt_response)
#           print(curr_gpt_response)
#           print("~~~~")

#       except Exception as e:
#         print("ERROR:", e)

#   return False

def ChatGPT_safe_generate_response(
  prompt,
  example_output="",
  special_instruction="",
  repeat=3,
  fail_safe_response="error",
  func_validate=None,
  func_clean_up=None,
  verbose=False,
):
  if func_validate and func_clean_up:
<<<<<<< HEAD
    # Constructing the new prompt using the structured output format
    prompt_structure = {
      "model": "gpt-4o-2024-08-06",
      "messages": [
        {
          "role": "system",
          "content": special_instruction
        },
        {
          "role": "user",
          "content": prompt
        }
      ],
      "response_format": {
        "type": "json_schema",
        "json_schema": {
          "name": "output_response",
          "strict": True,
          "schema": {
            "type": "object",
            "properties": {
              "output": {
                "type": "string"
              }
            },
            "required": ["output"],
            "additionalProperties": False
          }
        }
      }
    }
=======
    # prompt = 'GPT-3 Prompt:\n"""\n' + prompt + '\n"""\n'
    prompt = '"""\n' + prompt + '\n"""\n'
    if example_output or special_instruction:
      prompt += (
        f"Output the response to the prompt above in json. {special_instruction}\n"
      )
      if example_output:
        prompt += "Example output json:\n"
        prompt += '{"output": "' + str(example_output) + '"}'
>>>>>>> 89adcddf

    if verbose:
      print("LLM PROMPT STRUCTURE")
      print(json.dumps(prompt_structure, indent=2))

    for i in range(repeat):
      try:
        chatgpt_response = ChatGPT_request(json.dumps(prompt_structure))
        if not chatgpt_response:
          raise Exception("No valid response from LLM.")
        curr_gpt_response = chatgpt_response.strip()
        if example_output or special_instruction:
          end_index = curr_gpt_response.rfind("}") + 1
          curr_gpt_response = curr_gpt_response[:end_index]
          curr_gpt_response = json.loads(curr_gpt_response)["output"]

        if verbose:
          print("---- repeat count:", i)
          print("~~~~ curr_gpt_response:")
          print(curr_gpt_response)
          print("~~~~")

        if func_validate(curr_gpt_response, prompt=prompt):
          return func_clean_up(curr_gpt_response, prompt=prompt)

      except Exception as e:
        print("ERROR:", e)
        traceback.print_exc()

  print("FAIL SAFE TRIGGERED")
  return fail_safe_response

# def ChatGPT_safe_generate_response(
#   prompt,
#   example_output,
#   special_instruction,
#   repeat=3,
#   fail_safe_response="error",
#   func_validate=None,
#   func_clean_up=None,
#   verbose=False,
# ):
#   if func_validate and func_clean_up:
#     # prompt = 'GPT-3 Prompt:\n"""\n' + prompt + '\n"""\n'
#     prompt = '"""\n' + prompt + '\n"""\n'
#     prompt += (
#       f"Output the response to the prompt above in json. {special_instruction}\n"
#     )
#     prompt += "Example output json:\n"
#     prompt += '{"output": "' + str(example_output) + '"}'

#     if verbose:
#       print("LLM PROMPT")
#       print(prompt)

#     for i in range(repeat):
#       try:
#         chatgpt_response = ChatGPT_request(prompt)
#         if not chatgpt_response:
#           raise Exception("No valid response from LLM.")
#         curr_gpt_response = chatgpt_response.strip()
#         end_index = curr_gpt_response.rfind("}") + 1
#         curr_gpt_response = curr_gpt_response[:end_index]
#         curr_gpt_response = json.loads(curr_gpt_response)["output"]

#         if verbose:
#           print("---- repeat count:", i)
#           print("~~~~ curr_gpt_response:")
#           print(curr_gpt_response)
#           print("~~~~")

#         if func_validate(curr_gpt_response, prompt=prompt):
#           return func_clean_up(curr_gpt_response, prompt=prompt)

#       except Exception as e:
#         print("ERROR:", e)
#         traceback.print_exc()

#   return fail_safe_response


def ChatGPT_safe_generate_structured_response(
  prompt,
  response_format,
  example_output="",
  special_instruction="",
  repeat=3,
  fail_safe_response="error",
  func_validate=None,
  func_clean_up=None,
  verbose=False,
):
  if func_validate and func_clean_up:
    # prompt = 'GPT-3 Prompt:\n"""\n' + prompt + '\n"""\n'
    prompt = '"""\n' + prompt + '\n"""\n'
    if example_output or special_instruction:
      prompt += (
        f"Output the response to the prompt above in json. {special_instruction}\n"
      )
      if example_output:
        prompt += "Example output json:\n"
        prompt += str(example_output)

    if verbose:
      print("LLM PROMPT")
      print(prompt)

    for i in range(repeat):
      try:
        curr_gpt_response = ChatGPT_structured_request(prompt, response_format)
        if not curr_gpt_response:
          raise ValueError("No valid response from LLM.")

        if verbose:
          print("---- repeat count:", i)
          print("~~~~ curr_gpt_response:")
          print(curr_gpt_response)
          print("~~~~")

        if (
          not isinstance(curr_gpt_response, str)
          and func_validate(curr_gpt_response, prompt=prompt)
        ):
          return func_clean_up(curr_gpt_response, prompt=prompt)

      except Exception as e:
        print("ERROR:", e)
        traceback.print_exc()

  return fail_safe_response


# ============================================================================
# ###################[SECTION 2: ORIGINAL GPT-3 STRUCTURE] ###################
# ============================================================================
def GPT_request(prompt, gpt_parameter):
  """
  Given a prompt and a dictionary of GPT parameters, make a request to OpenAI
  server and returns the response. 
  ARGS:
    prompt: a str prompt
    gpt_parameter: a python dictionary with the keys indicating the names of  
                   the parameter and the values indicating the parameter 
                   values.   
  RETURNS: 
    a str of GPT-3's response. 
  """
  temp_sleep()

  try:
    if use_openai:
      messages = [{
        "role": "system", "content": prompt
      }]
      response = client.chat.completions.create(
                  model=gpt_parameter["engine"],
                  messages=messages,
                  temperature=gpt_parameter["temperature"],
                  max_tokens=gpt_parameter["max_tokens"],
                  top_p=gpt_parameter["top_p"],
                  frequency_penalty=gpt_parameter["frequency_penalty"],
                  presence_penalty=gpt_parameter["presence_penalty"],
                  stream=gpt_parameter["stream"],
                  stop=gpt_parameter["stop"],
              )
    else:
      response = client.completions.create(model=model, prompt=prompt)

    print("Response: ", response)
    content = response.choices[0].message.content
    print("Content: ", content)
    return content

  except Exception as e:
    print("REQUEST ERROR")
    print(e)
    return "REQUEST ERROR"


def GPT_structured_request(prompt, gpt_parameter, response_format):
  """
  Given a prompt, a dictionary of GPT parameters, and a response format, make a request to OpenAI
  server and returns the response.
  ARGS:
    prompt: a str prompt
    gpt_parameter: a python dictionary with the keys indicating the names of
                   the parameter and the values indicating the parameter
                   values.
    response_format: a Pydantic model that defines the desired response format.
  RETURNS:
    a str of GPT-3's response.
  """
  temp_sleep()

  try:
    if use_openai:
      messages = [{
        "role": "system", "content": prompt
      }]
      response = client.beta.chat.completions.parse(
        model=gpt_parameter["engine"],
        messages=messages,
        response_format=response_format,
        temperature=gpt_parameter["temperature"],
        max_tokens=gpt_parameter["max_tokens"],
        top_p=gpt_parameter["top_p"],
        frequency_penalty=gpt_parameter["frequency_penalty"],
        presence_penalty=gpt_parameter["presence_penalty"],
        # stream=gpt_parameter["stream"],
        stop=gpt_parameter["stop"],
      )
    else:
      response = client.completions.create(model=model, prompt=prompt)

    print("Response: ", response)
    message = response.choices[0].message

    if message.parsed:
      return message.parsed
    if message.refusal:
      raise ValueError("Request refused: " + message.refusal)
    raise ValueError("No parsed content or refusal found.")
  except Exception as e:
    print("REQUEST ERROR")
    traceback.print_exc()
    return "REQUEST ERROR"


def generate_prompt(curr_input, prompt_lib_file): 
  """
  Takes in the current input (e.g. comment that you want to classifiy) and 
  the path to a prompt file. The prompt file contains the raw str prompt that
  will be used, which contains the following substr: !<INPUT>! -- this 
  function replaces this substr with the actual curr_input to produce the 
  final promopt that will be sent to the GPT3 server. 
  ARGS:
    curr_input: the input we want to feed in (IF THERE ARE MORE THAN ONE
                INPUT, THIS CAN BE A LIST.)
    prompt_lib_file: the path to the promopt file. 
  RETURNS: 
    a str prompt that will be sent to OpenAI's GPT server.  
  """
  if type(curr_input) == type("string"): 
    curr_input = [curr_input]
  curr_input = [str(i) for i in curr_input]

  f = open(prompt_lib_file, "r")
  prompt = f.read()
  f.close()
  for count, i in enumerate(curr_input):   
    prompt = prompt.replace(f"!<INPUT {count}>!", i)
  if "<commentblockmarker>###</commentblockmarker>" in prompt: 
    prompt = prompt.split("<commentblockmarker>###</commentblockmarker>")[1]
  return prompt.strip()


def safe_generate_response(prompt, 
                           gpt_parameter,
                           repeat=5,
                           fail_safe_response="error",
                           func_validate=None,
                           func_clean_up=None,
                           verbose=False): 
  if verbose: 
    print (prompt)

  if func_validate and func_clean_up:
    for i in range(repeat):
      curr_gpt_response = GPT_request(prompt, gpt_parameter)
      try:
        if func_validate(curr_gpt_response, prompt=prompt):
          return func_clean_up(curr_gpt_response, prompt=prompt)
        else:
          print("Response validation failed.")
      except:
        print("Could not process response.")
      if verbose:
        print("---- repeat count: ", i, curr_gpt_response)
        print(curr_gpt_response)
        print("~~~~")

  print("FAIL SAFE TRIGGERED")
  return fail_safe_response


def safe_generate_structured_response(
  prompt,
  gpt_parameter,
  response_format,
  repeat=5,
  fail_safe_response="error",
  func_validate=None,
  func_clean_up=None,
  verbose=False
):
  if verbose:
    print(prompt)

  if func_validate and func_clean_up:
    for i in range(repeat):
      curr_gpt_response = GPT_structured_request(prompt, gpt_parameter, response_format)
      try:
        if not isinstance(curr_gpt_response, str) and func_validate(
          curr_gpt_response,
          prompt=prompt
        ):
          return func_clean_up(curr_gpt_response, prompt=prompt)
        print("Response validation failed.")
      except:
        print("Could not process response.")
      if verbose:
        print("---- repeat count: ", i, curr_gpt_response)
        print(curr_gpt_response)
        print("~~~~")

  print("FAIL SAFE TRIGGERED")
  return fail_safe_response


def get_embedding(text, model=openai_config["embeddings"]):
  text = text.replace("\n", " ")
  if not text: 
    text = "this is blank"
  response = embeddings_client.embeddings.create(input=[text], model=model)
  cost_logger.update_cost(response=response, input_cost=openai_config["embeddings-costs"]["input"], output_cost=openai_config["embeddings-costs"]["output"])
  return response.data[0].embedding

# def get_embedding(documents):
#   api_url = "http://<instance-ip>:8000/embed"
#   payload = {"documents": documents}
#   response = requests.post(api_url, json=payload)
#   response = response.json()
#   return response


if __name__ == '__main__':
  gpt_parameter = {"engine": openai_config["model"], "max_tokens": 50, 
                   "temperature": 0, "top_p": 1, "stream": False,
                   "frequency_penalty": 0, "presence_penalty": 0, 
                   "stop": ['"']}
  curr_input = ["driving to a friend's house"]
  prompt_lib_file = "prompt_template/v1/test_prompt_July5.txt"
  prompt = generate_prompt(curr_input, prompt_lib_file)

  def __func_validate(gpt_response): 
    if len(gpt_response.strip()) <= 1:
      return False
    if len(gpt_response.strip().split(" ")) > 1: 
      return False
    return True
  def __func_clean_up(gpt_response):
    cleaned_response = gpt_response.strip()
    return cleaned_response

  output = safe_generate_response(prompt, 
                                 gpt_parameter,
                                 5,
                                 "rest",
                                 __func_validate,
                                 __func_clean_up,
                                 True)

  print (output)<|MERGE_RESOLUTION|>--- conflicted
+++ resolved
@@ -280,6 +280,7 @@
 
 #   return False
 
+
 def ChatGPT_safe_generate_response(
   prompt,
   example_output="",
@@ -291,39 +292,6 @@
   verbose=False,
 ):
   if func_validate and func_clean_up:
-<<<<<<< HEAD
-    # Constructing the new prompt using the structured output format
-    prompt_structure = {
-      "model": "gpt-4o-2024-08-06",
-      "messages": [
-        {
-          "role": "system",
-          "content": special_instruction
-        },
-        {
-          "role": "user",
-          "content": prompt
-        }
-      ],
-      "response_format": {
-        "type": "json_schema",
-        "json_schema": {
-          "name": "output_response",
-          "strict": True,
-          "schema": {
-            "type": "object",
-            "properties": {
-              "output": {
-                "type": "string"
-              }
-            },
-            "required": ["output"],
-            "additionalProperties": False
-          }
-        }
-      }
-    }
-=======
     # prompt = 'GPT-3 Prompt:\n"""\n' + prompt + '\n"""\n'
     prompt = '"""\n' + prompt + '\n"""\n'
     if example_output or special_instruction:
@@ -333,15 +301,14 @@
       if example_output:
         prompt += "Example output json:\n"
         prompt += '{"output": "' + str(example_output) + '"}'
->>>>>>> 89adcddf
 
     if verbose:
-      print("LLM PROMPT STRUCTURE")
-      print(json.dumps(prompt_structure, indent=2))
+      print("LLM PROMPT")
+      print(prompt)
 
     for i in range(repeat):
       try:
-        chatgpt_response = ChatGPT_request(json.dumps(prompt_structure))
+        chatgpt_response = ChatGPT_request(prompt)
         if not chatgpt_response:
           raise Exception("No valid response from LLM.")
         curr_gpt_response = chatgpt_response.strip()
@@ -365,54 +332,6 @@
 
   print("FAIL SAFE TRIGGERED")
   return fail_safe_response
-
-# def ChatGPT_safe_generate_response(
-#   prompt,
-#   example_output,
-#   special_instruction,
-#   repeat=3,
-#   fail_safe_response="error",
-#   func_validate=None,
-#   func_clean_up=None,
-#   verbose=False,
-# ):
-#   if func_validate and func_clean_up:
-#     # prompt = 'GPT-3 Prompt:\n"""\n' + prompt + '\n"""\n'
-#     prompt = '"""\n' + prompt + '\n"""\n'
-#     prompt += (
-#       f"Output the response to the prompt above in json. {special_instruction}\n"
-#     )
-#     prompt += "Example output json:\n"
-#     prompt += '{"output": "' + str(example_output) + '"}'
-
-#     if verbose:
-#       print("LLM PROMPT")
-#       print(prompt)
-
-#     for i in range(repeat):
-#       try:
-#         chatgpt_response = ChatGPT_request(prompt)
-#         if not chatgpt_response:
-#           raise Exception("No valid response from LLM.")
-#         curr_gpt_response = chatgpt_response.strip()
-#         end_index = curr_gpt_response.rfind("}") + 1
-#         curr_gpt_response = curr_gpt_response[:end_index]
-#         curr_gpt_response = json.loads(curr_gpt_response)["output"]
-
-#         if verbose:
-#           print("---- repeat count:", i)
-#           print("~~~~ curr_gpt_response:")
-#           print(curr_gpt_response)
-#           print("~~~~")
-
-#         if func_validate(curr_gpt_response, prompt=prompt):
-#           return func_clean_up(curr_gpt_response, prompt=prompt)
-
-#       except Exception as e:
-#         print("ERROR:", e)
-#         traceback.print_exc()
-
-#   return fail_safe_response
 
 
 def ChatGPT_safe_generate_structured_response(
