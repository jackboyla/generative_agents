--- conflicted
+++ resolved
@@ -352,7 +352,6 @@
 
   return fail_safe_response
 
-<<<<<<< HEAD
 # def ChatGPT_safe_generate_response(
 #   prompt,
 #   example_output,
@@ -401,7 +400,6 @@
 
 #   return fail_safe_response
 
-=======
 def ChatGPT_safe_generate_structured_response(
   prompt,
   response_format,
@@ -449,7 +447,6 @@
         traceback.print_exc()
 
   return fail_safe_response
->>>>>>> 36df9097
 
 def ChatGPT_safe_generate_response_OLD(prompt, 
                                    repeat=3,
