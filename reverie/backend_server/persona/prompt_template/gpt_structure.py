--- conflicted
+++ resolved
@@ -111,26 +111,6 @@
   cost_upperbound = openai_config["cost-upperbound"]
 )
 
-<<<<<<< HEAD
-def ChatGPT_single_request(prompt): 
-  temp_sleep()
-
-  completion = client.chat.completions.create(model= "gpt-4-turbo" if use_openai else model, 
-  messages=[{"role": "user", "content": prompt}])
-  return completion.choices[0].message.content
-
-  # try:
-  #   response = llm(prompt)
-  # except:
-  #   print("Requested tokens exceed context window")
-  #   ### TODO: Add map-reduce or splitter to handle this error.
-  #   prompt = prompt.split(" ")[-1400:]
-  #   prompt = str(' '.join(prompt))
-  #   response = llm(prompt)
-  # return response
-
-=======
->>>>>>> 84be0687
 
 def temp_sleep(seconds=0.1):
   time.sleep(seconds)
