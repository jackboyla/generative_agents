"""
Author: Joon Sung Park (joonspk@stanford.edu)

File: retrieve.py
Description: This defines the "Retrieve" module for generative agents. 
"""
import sys
from time import sleep 
sys.path.append('../../')

from global_methods import *
from persona.prompt_template.gpt_structure import *

from numpy import dot
from numpy.linalg import norm

def retrieve(persona, perceived): 
  """
  This function takes the events that are perceived by the persona as input
  and returns a set of related events and thoughts that the persona would 
  need to consider as context when planning. 

  INPUT: 
    perceived: a list of event <ConceptNode>s that represent any of the events
    `         that are happening around the persona. What is included in here
              are controlled by the att_bandwidth and retention 
              hyper-parameters.
  OUTPUT: 
    retrieved: a dictionary of dictionary. The first layer specifies an event, 
               while the latter layer specifies the "curr_event", "events", 
               and "thoughts" that are relevant.
  """
  # We rerieve events and thoughts separately. 
  retrieved = dict() 
  try: 
    for event in perceived: 
      print(f"Events in Perceivdd memory: {event}")
      retrieved[event.description] = dict()
      retrieved[event.description]["curr_event"] = event
      
      relevant_events = persona.a_mem.retrieve_relevant_events(
                          event.subject, event.predicate, event.object)
      retrieved[event.description]["events"] = list(relevant_events)

      relevant_thoughts = persona.a_mem.retrieve_relevant_thoughts(
                            event.subject, event.predicate, event.object)
      retrieved[event.description]["thoughts"] = list(relevant_thoughts)
  except: 
    print("Error. No memories were retrieved.")
  return retrieved


def cos_sim(a, b): 
  """
  This function calculates the cosine similarity between two input vectors 
  'a' and 'b'. Cosine similarity is a measure of similarity between two 
  non-zero vectors of an inner product space that measures the cosine 
  of the angle between them.

  INPUT: 
    a: 1-D array object 
    b: 1-D array object 
  OUTPUT: 
    A scalar value representing the cosine similarity between the input 
    vectors 'a' and 'b'.
  
  Example input: 
    a = [0.3, 0.2, 0.5]
    b = [0.2, 0.2, 0.5]
  """
  return dot(a, b)/(norm(a)*norm(b))


def normalize_dict_floats(d, target_min, target_max):
  """
  This function normalizes the float values of a given dictionary 'd' between 
  a target minimum and maximum value. The normalization is done by scaling the
  values to the target range while maintaining the same relative proportions 
  between the original values.

  INPUT: 
    d: Dictionary. The input dictionary whose float values need to be 
       normalized.
    target_min: Integer or float. The minimum value to which the original 
                values should be scaled.
    target_max: Integer or float. The maximum value to which the original 
                values should be scaled.
  OUTPUT: 
    d: A new dictionary with the same keys as the input but with the float
       values normalized between the target_min and target_max.

  Example input: 
    d = {'a':1.2,'b':3.4,'c':5.6,'d':7.8}
    target_min = -5
    target_max = 5
  """
<<<<<<< HEAD
  print(f"D in normalize_dict_floats function as input: {d}\n")
=======
  if (len(d) == 0):
    return d

>>>>>>> 0efe14dd
  min_val = min(val for val in d.values())
  max_val = max(val for val in d.values())
  sleep(2)
  ###JSG: Error capture case if there is no min_val, I set it to 0 automatically
  if not min_val:
    min_val = 0; 

  range_val = max_val - min_val

  if range_val == 0: 
    for key, val in d.items(): 
      d[key] = (target_max - target_min)/2
  else: 
    for key, val in d.items():
      d[key] = ((val - min_val) * (target_max - target_min) 
                / range_val + target_min)
  return d


def top_highest_x_values(d, x):
  """
  This function takes a dictionary 'd' and an integer 'x' as input, and 
  returns a new dictionary containing the top 'x' key-value pairs from the 
  input dictionary 'd' with the highest values.

  INPUT: 
    d: Dictionary. The input dictionary from which the top 'x' key-value pairs 
       with the highest values are to be extracted.
    x: Integer. The number of top key-value pairs with the highest values to
       be extracted from the input dictionary.
  OUTPUT: 
    A new dictionary containing the top 'x' key-value pairs from the input 
    dictionary 'd' with the highest values.
  
  Example input: 
    d = {'a':1.2,'b':3.4,'c':5.6,'d':7.8}
    x = 3
  """
  top_v = dict(sorted(d.items(), 
                      key=lambda item: item[1], 
                      reverse=True)[:x])
  return top_v


def extract_recency(persona, nodes):
  """
  Gets the current Persona object and a list of nodes that are in a 
  chronological order, and outputs a dictionary that has the recency score
  calculated.

  INPUT: 
    persona: Current persona whose memory we are retrieving. 
    nodes: A list of Node object in a chronological order. 
  OUTPUT: 
    recency_out: A dictionary whose keys are the node.node_id and whose values
                 are the float that represents the recency score. 
  """
  print(f"Nodes in extract_recency function: {nodes}\n")
  recency_vals = [persona.scratch.recency_decay ** i 
                  for i in range(1, len(nodes) + 1)]
  
  recency_out = dict()
  for count, node in enumerate(nodes): 
    recency_out[node.node_id] = recency_vals[count]

  print(f"Recency output in extract_recency function: {recency_out}")
  return recency_out


def extract_importance(persona, nodes):
  """
  Gets the current Persona object and a list of nodes that are in a 
  chronological order, and outputs a dictionary that has the importance score
  calculated.

  INPUT: 
    persona: Current persona whose memory we are retrieving. 
    nodes: A list of Node object in a chronological order. 
  OUTPUT: 
    importance_out: A dictionary whose keys are the node.node_id and whose 
                    values are the float that represents the importance score.
  """
  importance_out = dict()
  for count, node in enumerate(nodes): 
    importance_out[node.node_id] = node.poignancy

  return importance_out


def extract_relevance(persona, nodes, focal_pt): 
  """
  Gets the current Persona object, a list of nodes that are in a 
  chronological order, and the focal_pt string and outputs a dictionary 
  that has the relevance score calculated.

  INPUT: 
    persona: Current persona whose memory we are retrieving. 
    nodes: A list of Node object in a chronological order. 
    focal_pt: A string describing the current thought of revent of focus.  
  OUTPUT: 
    relevance_out: A dictionary whose keys are the node.node_id and whose values
                 are the float that represents the relevance score. 
  """
  focal_embedding = get_embedding(focal_pt)

  relevance_out = dict()
  for count, node in enumerate(nodes): 
    node_embedding = persona.a_mem.embeddings[node.embedding_key]
    relevance_out[node.node_id] = cos_sim(node_embedding, focal_embedding)

  return relevance_out


def new_retrieve(persona, focal_points, n_count=30): 
  """
  Given the current persona and focal points (focal points are events or 
  thoughts for which we are retrieving), we retrieve a set of nodes for each
  of the focal points and return a dictionary. 

  INPUT: 
    persona: The current persona object whose memory we are retrieving. 
    focal_points: A list of focal points (string description of the events or
                  thoughts that is the focus of current retrieval).
  OUTPUT: 
    retrieved: A dictionary whose keys are a string focal point, and whose 
               values are a list of Node object in the agent's associative 
               memory.

  Example input:
    persona = <persona> object 
    focal_points = ["How are you?", "Jane is swimming in the pond"]
  """
  print(f"Focal points in new_retrieve function as input: {focal_points}")
  sleep(3)
  ###JSG: If there are no focal points, we will add a default value to it
  if not focal_points: 
    for i in range(n_count): 
      focal_points[i] = "play hide-and-seek"
  
  print(f"Focal points added if there are none: {focal_points}")
  sleep(3)
  # <retrieved> is the main dictionary that we are returning
  retrieved = dict() 
  for focal_pt in focal_points: 
    # Getting all nodes from the agent's memory (both thoughts and events) and
    # sorting them by the datetime of creation.
    # You could also imagine getting the raw conversation, but for now. 
    nodes = [[i.last_accessed, i]
              for i in persona.a_mem.seq_event + persona.a_mem.seq_thought
              if "idle" not in i.embedding_key]
    nodes = sorted(nodes, key=lambda x: x[0])
    nodes = [i for created, i in nodes]

    if not nodes:
      nodes = [ 0 for created, i in nodes]

    # Calculating the component dictionaries and normalizing them.
    recency_out = extract_recency(persona, nodes)

    ####JSG: Added these lines of code to avoid passing empty dictionaries
    if not recency_out: 
      recency_out = {"Klauss":0,"Isabella":0 ,"Maria":0}

    recency_out = normalize_dict_floats(recency_out, 0, 1)
    importance_out = extract_importance(persona, nodes)

    ####JSG: Added these lines of code to avoid passing empty dictionaries
    if not importance_out: 
      importance_out = {"Klauss":0,"Isabella":0 ,"Maria":0}

    importance_out = normalize_dict_floats(importance_out, 0, 1)  
    relevance_out = extract_relevance(persona, nodes, focal_pt)
    ####JSG: Added these lines of code to avoid passing empty dictionaries
    if not relevance_out: 
      relevance_out = {"Klauss":0,"Isabella":0 ,"Maria":0}
    relevance_out = normalize_dict_floats(relevance_out, 0, 1)

    # Computing the final scores that combines the component values. 
    # Note to self: test out different weights. [1, 1, 1] tends to work
    # decently, but in the future, these weights should likely be learned, 
    # perhaps through an RL-like process.
    # gw = [1, 1, 1]
    # gw = [1, 2, 1]
    gw = [0.5, 3, 2]
    master_out = dict()
    for key in recency_out.keys(): 
      master_out[key] = (persona.scratch.recency_w*recency_out[key]*gw[0] 
                     + persona.scratch.relevance_w*relevance_out[key]*gw[1] 
                     + persona.scratch.importance_w*importance_out[key]*gw[2])

    master_out = top_highest_x_values(master_out, len(master_out.keys()))
    for key, val in master_out.items(): 
      print (persona.a_mem.id_to_node[key].embedding_key, val)
      print (persona.scratch.recency_w*recency_out[key]*1, 
             persona.scratch.relevance_w*relevance_out[key]*1, 
             persona.scratch.importance_w*importance_out[key]*1)

    # Extracting the highest x values.
    # <master_out> has the key of node.id and value of float. Once we get the 
    # highest x values, we want to translate the node.id into nodes and return
    # the list of nodes.
    master_out = top_highest_x_values(master_out, n_count)
    master_nodes = [persona.a_mem.id_to_node[key] 
                    for key in list(master_out.keys())]

    for n in master_nodes: 
      n.last_accessed = persona.scratch.curr_time
      
    retrieved[focal_pt] = master_nodes

  print(f"Retrived output in new_retrieve function: {retrieved}\n")
  sleep(2)
  return retrieved












<|MERGE_RESOLUTION|>--- conflicted
+++ resolved
@@ -94,13 +94,9 @@
     target_min = -5
     target_max = 5
   """
-<<<<<<< HEAD
-  print(f"D in normalize_dict_floats function as input: {d}\n")
-=======
   if (len(d) == 0):
     return d
 
->>>>>>> 0efe14dd
   min_val = min(val for val in d.values())
   max_val = max(val for val in d.values())
   sleep(2)
