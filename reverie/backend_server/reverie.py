--- conflicted
+++ resolved
@@ -55,11 +55,7 @@
 class ReverieServer: 
   def __init__(self, 
                fork_sim_code,
-<<<<<<< HEAD
                sim_code):
-=======
-               sim_code,
-               verbose):
     self.verbose = verbose
 
     def _validate_simulation_name(sim_code):
@@ -69,8 +65,6 @@
         return bool(pattern.match(sim_code))
     if not _validate_simulation_name(fork_sim_code) or not _validate_simulation_name(sim_code):
       raise ValueError("Invalid simulation code. Only letters, digits, underscores and hyphens are allowed.")
-
->>>>>>> 4d6e5d18
     
     print ("(reverie): Temp storage: ", fs_temp_storage)
         
