--- conflicted
+++ resolved
@@ -4,6 +4,7 @@
 File: gpt_structure.py
 Description: Wrapper functions for calling OpenAI APIs.
 """
+
 import json
 import random
 from openai import OpenAI
@@ -58,7 +59,6 @@
 
 Here is their conversation. 
 
-<<<<<<< HEAD
 Maria Lopez: "Hey Klaus! How about a game of hide and seek in Johnson Park? I think it'd be great exercise for our body and mind."
 
 Klaus Mueller: "Hide and seek? Yes, I would love to play. It could be a great way to know who is the best at hide-and-seek. Plus, I've always wanted to explore more of Johnson Park."
@@ -74,17 +74,10 @@
 Maria Lopez: "Alright, see you soon! And remember, no peeking!"
 
 Klaus Mueller: "
-=======
-Maria Lopez: "
->>>>>>> 0139f8f4
 ---
 Output the response to the prompt above in json. The output should be a list of list where the inner lists are in the form of ["<Name>", "<Utterance>"]. Output multiple utterances in ther conversation until the conversation comes to a natural conclusion.
 Example output json:
 {"output": "[["Jane Doe", "Hi!"], ["John Doe", "Hello there!"] ... ]"}
 """
 
-<<<<<<< HEAD
-
-=======
->>>>>>> 0139f8f4
 print(ChatGPT_request(prompt))