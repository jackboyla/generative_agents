

# Generative Agents Collaboratively Mission Planning 

<p align="center" width="100%">
<img src="cover.png" alt="Smallville" style="width: 80%; min-width: 300px; display: block; margin: auto;">
</p>

This repository is an evolution of the repository based on the paper "[Generative Agents: Interactive Simulacra of Human Behavior](https://arxiv.org/abs/2304.03442)."

_______________________________________
## Index:
1. [Setup](#setting-up-the-environment)
2. [Execution](#running-a-simulation)
3. [Cost-Tracking](#cost-tracking)
_______________________________________

## Setting Up The Environment

### Step 1. Conda Env

Note: If you change the environment name from `simulacra`, you'll need to update the name in the upcoming bash scripts as well.
```bash
    conda create -n simulacra python=3.9.12 pip
    conda activate simulacra
    pip install -r requirements.txt
```


### Step 2. OpenAI Config

Create a file called `openai_config.json` in the root directory.

OpenAI example:
```json
{
<<<<<<< HEAD
    "client": "azure", 
=======
    "client": "openai", 
>>>>>>> cb463a3d
    "model": "gpt-4o-mini",
    "model-key": "<API-KEY>",
    "model-costs": {
        "input":  0.5,
        "output": 1.5
    },
    "embeddings-client": "openai",
    "embeddings": "text-embedding-3-small",
    "embeddings-key": "<API-KEY>",
    "embeddings-costs": {
        "input": 0.02,
        "output": 0.0
    },
    "experiment-name": "simulacra-test",
    "cost-upperbound": 10
}
```

Azure example:
```json
{
<<<<<<< HEAD
    "client": "openai", 
    "model": "gpt-4o-mini",
=======
    "client": "azure", 
    "model": "gpt-35-turbo-0125",
>>>>>>> cb463a3d
    "model-key": "<API-KEY>",
    "model-endpoint": "<MODEL-ENDPOINT>",
    "model-api-version": "<API-VERSION>",
    "model-costs": {
        "input":  0.5,
        "output": 1.5
    },
    "embeddings-client": "azure",
    "embeddings": "text-embedding-3-small",
    "embeddings-key": "<API-KEY>",
    "embeddings-endpoint": "<EMBEDDING-MODEL-ENDPOINT>",
    "embeddings-api-version": "<API-VERSION>",
    "embeddings-costs": {
        "input": 0.02,
        "output": 0.0
    },
    "experiment-name": "simulacra-test",
    "cost-upperbound": 10
}
```

Feel free to change and test also other models (and change accordingly the input and output costs). Note that this repo uses OpenAI's Structured Outputs feature, which is currently only available for certain models, like the GPT-4o series. Check the OpenAI docs for more info. \
Be aware that the only supported clients are **azure** and **openai**.\
The generation and the embedding models are configured separately to be able to use different clients.\
Change also the `cost-upperbound` according to your needs (the cost computation is done using "[openai-cost-logger](https://github.com/drudilorenzo/openai-cost-logger)" and the costs are specified per million tokens).

Next, you will (for now) also need to set up the `utils.py` file as described in the [original repo's README](README_origin.md). After creating the file as described there, add these lines to it and change them as necessary:

```
use_openai = True
# If you're not using OpenAI, define api_model
api_model = ""
```

## Running a simulation

> All the following scripts automatically activate a conda environment called `simulacra` using a conda installation at the following path: `/home/${USER}/anaconda3/bin/activate`.\
> You may want to change this line in case you are using a different conda installation (like miniconda) or conda environment name.

### Step 1. Starting the Environment Server
If you're running the backend in headless mode (see below), you can skip this step.

```bash
    ./run_frontend.sh <PORT-NUMBER>
```
 >Note: omit the port number to use the default 8000.

### Step 2. Starting the Simulation Server

#### Option 1: Running the server manually
```bash
    ./run_backend.sh <ORIGIN> <TARGET>
```
Example:
```bash
    ./run_backend.sh base_the_ville_isabella_maria_klaus simulation-test
```

See the [original README](README_origin.md) for commands to pass to the server when running it manually. In addition to the commands listed there, you can also use the command `headless` in place of `run` (i.e. `headless 360` rather than `run 360`) to run in headless mode.

#### Option 2. Automatic Execution
The following script offer a range of enhanced features:
- `Automatic Saving`: The simulation automatically saves progress every 200 steps, ensuring you never lose data.
- `Error Recovery`: In the event of an error, the simulation automatically resumes by stepping back and restarting from the last successful point. This is crucial as the model relies on formatted answers, which can sometimes cause exceptions.
- `Automatic Tab Opening`: A new browser tab will automatically open when necessary.
- `Headless Mode`: The scripts support running simulations in headless mode, enabling execution on a server without a UI. There are two different headless modes: Passing "None" runs in pure headless mode (no browser needed), whereas passing "False" runs in Chrome's builtin headless mode (needs [headless-chrome](https://developer.chrome.com/blog/headless-chrome) installed). Prefer "None" over "False" in normal cases.
- `Configurable Port Number`: You can configure the port number as needed.

For more details, refer to: [run_backend_automatic.sh](https://github.com/drudilorenzo/generative_agents/blob/fix-and-improve/run_backend_automatic.sh) and [automatic_execution.py](https://github.com/drudilorenzo/generative_agents/blob/fix-and-improve/reverie/backend_server/automatic_execution.py).
```bash
    ./run_backend_automatic.sh -o <ORIGIN> -t <TARGET> -s <STEP> --ui <True|None|False> -p <PORT> --browser_path <BROWSER-PATH>
```
Note: The step argument means the simulation will **end after** step number `<STEP>`, not necessarily **run for** that number of steps.

Example:
```bash
    ./run_backend_automatic.sh -o base_the_ville_isabella_maria_klaus -t test_1 -s 4 --ui None
```

### Endpoint list
- [http://localhost:8000/](http://localhost:8000/) - check if the server is running
- [http://localhost:8000/simulator_home](http://localhost:8000/simulator_home) - watch the live simulation
- `http://localhost:8000/replay/<simulation-name>/<starting-time-step>` - replay a simulation

For a more detailed explanation see the [original readme](README_origin.md).


## Cost Tracking

For the cost tracking is used the package "[openai-cost-logger](https://github.com/drudilorenzo/openai-cost-logger)". Given the possible high cost of a simulation,  you can set a cost upperbound in the config file to be able to raise an exception and stop the execution when it is reached.

See all the details of your expenses using the notebook "[cost_viz.ipynb](https://github.com/drudilorenzo/generative_agents/blob/main/cost_viz.ipynb)."

## Cost Assessment

### 1. base_the_ville_isabella_maria_klaus

- **Model**: "gpt-4o-mini"
- **Embeddings**: "text-embedding-3-small"
- **N. Agents**: 3
- **Steps**: ~5000
- **Final Cost**: ~0.31 USD

### 2. base_the_ville_n25

- See the simulation saved: [skip-morning-s-14](https://github.com/drudilorenzo/generative_agents/tree/fix-and-improve/environment/frontend_server/storage/skip-morning-s-14)
- **Model**: "gpt-4o-mini"
- **Embeddings**: "text-embedding-3-small"
- **N. Agents**: 25
- **Steps**: ~3000 (until ~8 a.m.)
- **Final Cost**: ~1.3 USD

### 3. base_the_ville_n25

- **Model**: "gpt-4o-mini"
- **Embeddings**: "text-embedding-3-small"
- **N. Agents**: 25 
- **Steps**: ~8650 (full day)
- **Final Cost**: ~18.5 USD<|MERGE_RESOLUTION|>--- conflicted
+++ resolved
@@ -34,11 +34,7 @@
 OpenAI example:
 ```json
 {
-<<<<<<< HEAD
-    "client": "azure", 
-=======
     "client": "openai", 
->>>>>>> cb463a3d
     "model": "gpt-4o-mini",
     "model-key": "<API-KEY>",
     "model-costs": {
@@ -60,13 +56,8 @@
 Azure example:
 ```json
 {
-<<<<<<< HEAD
-    "client": "openai", 
+    "client": "azure", 
     "model": "gpt-4o-mini",
-=======
-    "client": "azure", 
-    "model": "gpt-35-turbo-0125",
->>>>>>> cb463a3d
     "model-key": "<API-KEY>",
     "model-endpoint": "<MODEL-ENDPOINT>",
     "model-api-version": "<API-VERSION>",
@@ -87,6 +78,27 @@
     "cost-upperbound": 10
 }
 ```
+OpenAI example:
+```json
+{
+    "client": "openai", 
+    "model": "gpt-4o-mini",
+    "model-key": "<API-KEY>",
+    "model-costs": {
+        "input":  0.5,
+        "output": 1.5
+    },
+    "embeddings-client": "openai",
+    "embeddings": "text-embedding-3-small",
+    "embeddings-key": "<API-KEY>",
+    "embeddings-costs": {
+        "input": 0.02,
+        "output": 0.0
+    },
+    "experiment-name": "simulacra-test",
+    "cost-upperbound": 10
+}
+```
 
 Feel free to change and test also other models (and change accordingly the input and output costs). Note that this repo uses OpenAI's Structured Outputs feature, which is currently only available for certain models, like the GPT-4o series. Check the OpenAI docs for more info. \
 Be aware that the only supported clients are **azure** and **openai**.\
